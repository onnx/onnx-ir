# Copyright (c) ONNX Project Contributors
# SPDX-License-Identifier: Apache-2.0
"""data structures for the intermediate representation."""

# NOTES for developers:
# NOTE: None of these classes will have a "to_onnx" or "from_protobuf" method because
# We cannot assume that the build tool chain has protoc installed and would like
# to keep this module protobuf free. This way we separate the concerns of the IR
# and the serialization/deserialization.
#
# NOTE: Do not import pathlib in the IR. It is slow. Use os.path methods instead.

from __future__ import annotations

import abc
import contextlib
import dataclasses
import heapq
import math
import mmap
import os
import sys
import textwrap
import typing
from collections.abc import (
    Collection,
    Hashable,
    Iterable,
    Iterator,
    Mapping,
    MutableSequence,
    Sequence,
)
from collections.abc import (
    Set as AbstractSet,
)
from typing import (
    Any,
    Callable,
    Generic,
    NamedTuple,
    SupportsInt,
    Union,
)

import ml_dtypes
import numpy as np
from typing_extensions import TypeIs

import onnx_ir
from onnx_ir import (
    _display,
    _enums,
    _graph_containers,
    _linked_list,
    _metadata,
    _name_authority,
    _protocols,
    _type_casting,
)

if typing.TYPE_CHECKING:
    import numpy.typing as npt
    from typing_extensions import TypeGuard

TArrayCompatible = typing.TypeVar(
    "TArrayCompatible",
    bound=Union[_protocols.ArrayCompatible, _protocols.DLPackCompatible],
)

# System is little endian
_IS_LITTLE_ENDIAN = sys.byteorder == "little"
# Data types that are not supported by numpy
_NON_NUMPY_NATIVE_TYPES = frozenset(
    (
        _enums.DataType.BFLOAT16,
        _enums.DataType.FLOAT8E4M3FN,
        _enums.DataType.FLOAT8E4M3FNUZ,
        _enums.DataType.FLOAT8E5M2,
        _enums.DataType.FLOAT8E5M2FNUZ,
        _enums.DataType.INT4,
        _enums.DataType.UINT4,
        _enums.DataType.FLOAT4E2M1,
    )
)


def _compatible_with_numpy(obj: Any) -> TypeGuard[_protocols.ArrayCompatible]:
    """Use this function to check if an object is compatible with numpy.

    Avoid isinstance checks with the ArrayCompatible protocol for performance reasons.
    """
    return hasattr(obj, "__array__")


def _compatible_with_dlpack(obj: Any) -> TypeGuard[_protocols.DLPackCompatible]:
    """Use this function to check if an object is compatible with DLPack.

    Avoid isinstance checks with the DLPackCompatible protocol for performance reasons.
    """
    return hasattr(obj, "__dlpack__")


class TensorBase(abc.ABC, _protocols.TensorProtocol, _display.PrettyPrintable):
    """Convenience Shared methods for classes implementing TensorProtocol."""

    __slots__ = (
        "_doc_string",
        "_metadata",
        "_metadata_props",
        "_name",
    )

    def __init__(
        self,
        name: str | None = None,
        doc_string: str | None = None,
        metadata_props: dict[str, str] | None = None,
    ) -> None:
        self._metadata: _metadata.MetadataStore | None = None
        self._metadata_props: dict[str, str] | None = metadata_props
        self._name: str | None = name
        self._doc_string: str | None = doc_string

    def _printable_type_shape(self) -> str:
        """Return a string representation of the shape and data type."""
        return f"{self.dtype},{self.shape}"

    def _repr_base(self) -> str:
        """Base string for the repr method.

        Example: Tensor<FLOAT,[5,42]>
        """
        return f"{self.__class__.__name__}<{self._printable_type_shape()}>"

    @property
    def name(self) -> str | None:
        """The name of the tensor."""
        return self._name

    @name.setter
    def name(self, value: str | None) -> None:
        self._name = value

    @property
    def doc_string(self) -> str | None:
        """The documentation string."""
        return self._doc_string

    @doc_string.setter
    def doc_string(self, value: str | None) -> None:
        self._doc_string = value

    @property
    def size(self) -> int:
        """The number of elements in the tensor."""
        return math.prod(self.shape.numpy())  # type: ignore[attr-defined]

    @property
    def nbytes(self) -> int:
        """The number of bytes in the tensor."""
        # Use math.ceil because when dtype is INT4, the itemsize is 0.5
        return math.ceil(self.dtype.itemsize * self.size)

    @property
    def metadata_props(self) -> dict[str, str]:
        if self._metadata_props is None:
            self._metadata_props = {}
        return self._metadata_props

    @property
    def meta(self) -> _metadata.MetadataStore:
        """The metadata store for intermediate analysis.

        Write to the :attr:`metadata_props` if you would like the metadata to be serialized
        to the ONNX proto.
        """
        if self._metadata is None:
            self._metadata = _metadata.MetadataStore()
        return self._metadata

    def display(self, *, page: bool = False) -> None:
        rich = _display.require_rich()

        if rich is None:
            status_manager = contextlib.nullcontext()
        else:
            import rich.status  # type: ignore[import-not-found, no-redef]  # pylint: disable=import-outside-toplevel

            status_manager = rich.status.Status(f"Computing tensor stats for {self!r}")

        from onnx_ir._thirdparty import (  # pylint: disable=import-outside-toplevel
            asciichartpy,
        )

        with status_manager:
            # Construct the text to display
            lines = []
            array = self.numpy().flatten()
            lines.append(repr(self))
            lines.append("")
            nan_values = np.isnan(array)
            nan_count = np.count_nonzero(nan_values)
            inf_count = np.count_nonzero(np.isinf(array))
            numbers = array[~nan_values]
            lines.append(
                f"Min: {np.min(numbers)}, Max: {np.max(numbers)}, "
                f"NaN count: {nan_count}, "
                f"Inf count: {inf_count}"
            )
            # Compute sparsity
            sparse_threathold = 1e-6
            # NOTE: count_nonzero() is faster than sum() for boolean arrays
            sparsity = np.count_nonzero(np.abs(array) < sparse_threathold) / array.size
            lines.append(f"Sparsity (abs<{sparse_threathold}): {sparsity:.2f}")

            # Compute histogram
            finite_numbers = array[np.isfinite(array)]
            lines.append("Histogram:")
            hist, bin_edges = np.histogram(finite_numbers, bins=80, density=False)
            lines.append(
                asciichartpy.plot(
                    hist, bin_edges=bin_edges, cfg={"height": 8, "format": "{:8.0f}"}
                )
            )

            text = "\n".join(lines)

        if rich is None:
            print(text)
        elif page:
            import rich.console  # type: ignore[import-not-found, no-redef]  # pylint: disable=import-outside-toplevel

            console = rich.console.Console()
            with console.pager():
                console.print(text)
        else:
            rich.print(text)


def _check_numpy_representation_type(array: np.ndarray, dtype: _enums.DataType) -> None:
    """Check if the numpy array dtype matches the IR data type.

    When the dtype is not one of the numpy native dtypes, the value needs need to be:

    - ``int8`` or ``uint8`` for int4, with the sign bit extended to 8 bits.
    - ``uint8`` for uint4 or float4.
    - ``uint8`` for 8-bit data types.
    - ``uint16`` for bfloat16

    or corresponding dtypes from the ``ml_dtype`` package.
    """
    if dtype in _NON_NUMPY_NATIVE_TYPES:
        if dtype.itemsize == 2 and array.dtype not in (np.uint16, ml_dtypes.bfloat16):
            raise TypeError(
                f"The numpy array dtype must be uint16 or ml_dtypes.bfloat16 (not {array.dtype}) for IR data type {dtype}."
            )
        if dtype.itemsize == 1 and array.dtype not in (
            np.uint8,
            ml_dtypes.float8_e4m3fnuz,
            ml_dtypes.float8_e4m3fn,
            ml_dtypes.float8_e5m2fnuz,
            ml_dtypes.float8_e5m2,
        ):
            raise TypeError(
                f"The numpy array dtype must be uint8 or ml_dtypes.float8* (not {array.dtype}) for IR data type {dtype}."
            )
        if dtype == _enums.DataType.INT4:
            if array.dtype not in (np.int8, np.uint8, ml_dtypes.int4):
                raise TypeError(
                    f"The numpy array dtype must be int8 or uint8 or ml_dtypes.int4 (not {array.dtype}) for IR data type {dtype}."
                )
        if dtype == _enums.DataType.UINT4:
            if array.dtype not in (np.uint8, ml_dtypes.uint4):
                raise TypeError(
                    f"The numpy array dtype must be uint8 or or ml_dtypes.uint4 (not {array.dtype}) for IR data type {dtype}."
                )
        if dtype == _enums.DataType.FLOAT4E2M1:
            if array.dtype not in (np.uint8, ml_dtypes.float4_e2m1fn):
                raise TypeError(
                    f"The numpy array dtype must be uint8 or ml_dtypes.float4_e2m1fn (not {array.dtype}) for IR data type {dtype}."
                )
        return

    try:
        dtype_numpy = _enums.DataType.from_numpy(array.dtype)
    except TypeError as e:
        raise TypeError(
            "Failed to convert the numpy dtype to an IR data type. "
            "If you are using a non-native dtype, be sure to specify the corresponding IR dtype when "
            "creating a Tensor."
        ) from e

    if dtype_numpy != dtype:
        raise TypeError(
            f"The numpy array dtype {array.dtype} does not match the IR data type {dtype}."
        )


def _maybe_view_np_array_with_ml_dtypes(
    array: np.ndarray, dtype: _enums.DataType
) -> np.ndarray:
    """Reinterpret the array when it is a bit representation of a dtype not supported by numpy.

    Args:
        array: The numpy array to reinterpret.
        dtype: The data type to reinterpret the array as.

    Returns:
        The array reinterpreted as the dtype.
    """
    if dtype == _enums.DataType.BFLOAT16:
        return array.view(ml_dtypes.bfloat16)
    if dtype == _enums.DataType.FLOAT8E4M3FN:
        return array.view(ml_dtypes.float8_e4m3fn)
    if dtype == _enums.DataType.FLOAT8E4M3FNUZ:
        return array.view(ml_dtypes.float8_e4m3fnuz)
    if dtype == _enums.DataType.FLOAT8E5M2:
        return array.view(ml_dtypes.float8_e5m2)
    if dtype == _enums.DataType.FLOAT8E5M2FNUZ:
        return array.view(ml_dtypes.float8_e5m2fnuz)
    if dtype == _enums.DataType.INT4:
        return array.view(ml_dtypes.int4)
    if dtype == _enums.DataType.UINT4:
        return array.view(ml_dtypes.uint4)
    if dtype == _enums.DataType.FLOAT4E2M1:
        return array.view(ml_dtypes.float4_e2m1fn)
    return array


class Tensor(TensorBase, _protocols.TensorProtocol, Generic[TArrayCompatible]):  # pylint: disable=too-many-ancestors
    """An immutable concrete tensor.

    This class is a wrapper around the raw tensor data. The raw tensor data can be a numpy array
    compatible object (e.g. ``np.ndarray``, ``torch.Tensor``) or a ``DLPack`` compatible object.
    The tensor is immutable and the data is not copied at initialization.

    To create a tensor from a numpy array::

        >>> import numpy as np
        >>> array = np.array([1, 2, 3])
        >>> tensor = Tensor(array)
        >>> # The tensor itself can be treated as a numpy array because it implements the __array__ method
        >>> np.allclose(tensor, array)
        True

    To get a numpy array from the tensor, call :meth:`numpy`. To convert the tensor
    to a byte string for serialization, call :meth:`tobytes`.

    It is recommended to check the size of the tensor first before accessing the
    underlying data, because accessing the data may be expensive and incur IO
    overhead.

    Subclass this class to efficiently handle different types of tensors from different frameworks.

    Attributes:
        name: The name of the tensor.
        shape: The shape of the tensor.
        dtype: The data type of the elements of the tensor. It is an :class:`ir.DataType` enum.
        doc_string: Documentation string.
        raw: The raw data behind this tensor. It can be anything.
        size: The number of elements in the tensor.
        nbytes: The number of bytes in the tensor.
        metadata_props: Metadata that will be serialized to the ONNX file.
        meta: Metadata store for graph transform passes.
    """

    __slots__ = (
        "_dtype",
        "_raw",
        "_shape",
    )

    def __init__(
        self,
        value: TArrayCompatible,
        dtype: _enums.DataType | None = None,
        *,
        shape: Shape | None = None,
        name: str | None = None,
        doc_string: str | None = None,
        metadata_props: dict[str, str] | None = None,
    ) -> None:
        """Initialize a tensor.

        Args:
            value: The backing data of the tensor. It can be a numpy array compatible object or a DLPack compatible object.
                When the dtype is not one of the numpy native dtypes, the value needs
                to be ``uint8`` for 4-bit and 8-bit data types, and ``uint16`` for bfloat16
                when the value is a numpy array; ``dtype`` must be specified in this case.
            dtype: The data type of the tensor. It can be None only when value is a numpy array.
                Users are responsible for making sure the dtype matches the value when value is not a numpy array.
            shape: The shape of the tensor. If None, the shape is obtained from the value.
            name: The name of the tensor.
            doc_string: The documentation string.
            metadata_props: The metadata properties.

        Raises:
            TypeError: If the value is not a numpy array compatible or a DLPack compatible object.
            TypeError: If the value is a numpy array and the dtype is specified but does not match the dtype of the array.
            ValueError: If the shape is not specified and the value does not have a shape attribute.
            ValueError: If the dtype is not specified and the value is not a numpy array.
        """
        super().__init__(name=name, doc_string=doc_string, metadata_props=metadata_props)
        # NOTE: We should not do any copying here for performance reasons
        if not _compatible_with_numpy(value) and not _compatible_with_dlpack(value):
            raise TypeError(f"Expected an array compatible object, got {type(value)}")
        if shape is None:
            # Obtain the shape from the value
            if not hasattr(value, "shape"):
                raise ValueError(
                    f"Expected an object with a shape attribute, but {type(value)} does not have shape. "
                    "Please specify the shape explicitly."
                )
            self._shape = Shape(getattr(value, "shape"), frozen=True)  # noqa: B009
        else:
            self._shape = shape
            self._shape.freeze()
        if dtype is None:
            if isinstance(value, np.ndarray):
                self._dtype = _enums.DataType.from_numpy(value.dtype)
            else:
                raise ValueError(
                    "The dtype must be specified when the value is not a numpy array."
                )
        else:
            if isinstance(value, np.ndarray):
                # Make sure the dtype matches the value
                _check_numpy_representation_type(value, dtype)
            # Users are responsible for making sure the dtype matches the value
            # when value is not a numpy array
            self._dtype = dtype

        # View the bfloat16, float8 and int4 types using ml_dtypes
        if isinstance(value, np.ndarray):
            value = _maybe_view_np_array_with_ml_dtypes(value, self._dtype)  # type: ignore[assignment]

        self._raw = value

    def __array__(self, dtype: Any = None) -> np.ndarray:
        if isinstance(self._raw, np.ndarray) or _compatible_with_numpy(self._raw):
            return self._raw.__array__(dtype)
        assert _compatible_with_dlpack(self._raw), (
            f"Bug: Expected DLPack or Numpy compatible objects, got {type(self._raw)}"
        )
        return np.from_dlpack(self._raw)

    def __dlpack__(self, *, stream: Any = None) -> Any:
        if _compatible_with_dlpack(self._raw):
            return self._raw.__dlpack__(stream=stream)
        return self.__array__().__dlpack__(stream=stream)

    def __dlpack_device__(self) -> tuple[int, int]:
        if _compatible_with_dlpack(self._raw):
            return self._raw.__dlpack_device__()
        return self.__array__().__dlpack_device__()

    def __repr__(self) -> str:
        # Avoid multi-line repr
        tensor_lines = repr(self._raw).split("\n")
        tensor_text = " ".join(line.strip() for line in tensor_lines)
        return f"{self._repr_base()}({tensor_text}, name={self.name!r})"

    @property
    def dtype(self) -> _enums.DataType:
        """The data type of the tensor. Immutable."""
        return self._dtype

    @property
    def shape(self) -> Shape:
        """The shape of the tensor. Immutable."""
        return self._shape

    @property
    def raw(self) -> TArrayCompatible:
        """Backing data of the tensor. Immutable."""
        return self._raw  # type: ignore[return-value]

    def numpy(self) -> np.ndarray:
        """Return the tensor as a numpy array.

        When the data type is not supported by numpy, the dtypes from the ``ml_dtype``
        package are used. The values can be reinterpreted as bit representations
        using the ``.view()`` method.
        """
        if isinstance(self._raw, np.ndarray):
            return self._raw
        # We do not cache the value to save memory
        return self.__array__()

    def tobytes(self) -> bytes:
        """Returns the value as bytes encoded in little endian.

        Override this method for more efficient serialization when the raw
        value is not a numpy array.
        """
        # TODO(justinchuby): Support DLPack
        array = self.numpy()
        if self.dtype in {
            _enums.DataType.INT4,
            _enums.DataType.UINT4,
            _enums.DataType.FLOAT4E2M1,
        }:
            # Pack the array into int4
            array = _type_casting.pack_int4(array)
        else:
            assert self.dtype.itemsize == array.itemsize, "Bug: The itemsize should match"
        if not _IS_LITTLE_ENDIAN:
            array = array.view(array.dtype.newbyteorder("<"))
        return array.tobytes()


class ExternalTensor(TensorBase, _protocols.TensorProtocol):  # pylint: disable=too-many-ancestors
    """An immutable concrete tensor with its data store on disk.

    This class uses memory mapping to avoid loading the tensor into memory,
    when the data type is supported by numpy. Otherwise, the tensor is loaded
    into memory lazily when accessed.

    Calling :attr:`shape` does not incur IO. Checking shape before loading
    the tensor is recommended if IO overhead and memory usage is a concern.

    To obtain an array, call :meth:`numpy`. To obtain the bytes,
    call :meth:`tobytes`.

    The :attr:`location` must be a relative path conforming to the ONNX
    specification. Given the correct :attr:`base_dir`, the :attr:`path` is computed
    to be the full path to the data file. Users should expect that the :attr:`path`
    always leads to the correct file. At initialization, paths are not checked.
    It is the user's responsibility to ensure the paths are valid and accessible.

    Attributes:
        location: The location of the data file. It is the path relative to the base directory.
        base_dir: The base directory for the external data. It is used to resolve relative paths.
            At serialization, only the :attr:`location` is serialized into the "location" field of the ``TensorProto``.
        path: The path to the data file. This is computed by joining :attr:`base_dir` and :attr:`location`.
        offset: The offset in bytes from the start of the file.
        length: The length of the data in bytes.
        dtype: The data type of the tensor.
        shape: The shape of the tensor.
        name: The name of the tensor. It must be specified.
        doc_string: The documentation string.
        metadata_props: The metadata properties.
    """

    __slots__ = (
        "_array",
        "_base_dir",
        "_dtype",
        "_length",
        "_location",
        "_offset",
        "_shape",
        "_valid",
        "raw",
    )

    def __init__(
        self,
        location: os.PathLike | str,
        offset: int | None,
        length: int | None,
        dtype: _enums.DataType,
        *,
        shape: Shape,
        name: str,
        doc_string: str | None = None,
        metadata_props: dict[str, str] | None = None,
        base_dir: os.PathLike | str = "",
    ) -> None:
        """Initialize an external tensor.

        Args:
            location: The location of the data file. It is the path relative to the base directory.
            offset: The offset in bytes from the start of the file.
            length: The length of the data in bytes.
            dtype: The data type of the tensor.
            shape: The shape of the tensor.
            name: The name of the tensor..
            doc_string: The documentation string.
            metadata_props: The metadata properties.
            base_dir: The base directory for the external data. It is used to resolve relative paths.
        """
        super().__init__(name=name, doc_string=doc_string, metadata_props=metadata_props)
        # NOTE: Do not verify the location by default. This is because the location field
        # in the tensor proto can be anything and we would like deserialization from
        # proto to IR to not fail.
        if onnx_ir.DEBUG:
            if os.path.isabs(location):
                raise ValueError(
                    "The location must be a relative path. Please specify base_dir as well."
                )
        self._location = location
        self._base_dir = base_dir
        self._offset: int | None = offset
        self._length: int | None = length
        self._dtype: _enums.DataType = dtype
        self.name: str = name  # mutable
        self._shape: Shape = shape
        self._shape.freeze()
        self.doc_string: str | None = doc_string  # mutable
        self._array: np.ndarray | None = None
        self.raw: mmap.mmap | None = None
        self._metadata_props = metadata_props
        self._metadata: _metadata.MetadataStore | None = None
        self._valid = True

    @property
    def base_dir(self) -> str | os.PathLike:
        # Mutable
        return self._base_dir

    @base_dir.setter
    def base_dir(self, value: str | os.PathLike) -> None:
        self._base_dir = value

    @property
    def location(self) -> str | os.PathLike:
        # Immutable
        return self._location

    @property
    def path(self) -> str:
        # Immutable, computed
        return os.path.join(self._base_dir, self._location)

    @property
    def offset(self) -> int | None:
        # Immutable
        return self._offset

    @property
    def length(self) -> int | None:
        # Immutable
        return self._length

    @property
    def dtype(self) -> _enums.DataType:
        # Immutable
        return self._dtype

    @property
    def shape(self) -> Shape:
        # Immutable
        return self._shape

    def _load(self):
        self._check_validity()
        assert self._array is None, "Bug: The array should be loaded only once."
        if self.size == 0:
            # When the size is 0, mmap is impossible and meaningless
            self._array = np.empty(self.shape.numpy(), dtype=self.dtype.numpy())
            return
        # Map the whole file into the memory
        # TODO(justinchuby): Verify if this would exhaust the memory address space
        with open(self.path, "rb") as f:
            self.raw = mmap.mmap(
                f.fileno(),
                0,
                access=mmap.ACCESS_READ,
            )
        # Handle the byte order correctly by always using little endian
        dt = np.dtype(self.dtype.numpy()).newbyteorder("<")
        if self.dtype in {
            _enums.DataType.INT4,
            _enums.DataType.UINT4,
            _enums.DataType.FLOAT4E2M1,
        }:
            # Use uint8 to read in the full byte. Otherwise ml_dtypes.int4 will clip the values
            dt = np.dtype(np.uint8).newbyteorder("<")
            count = self.size // 2 + self.size % 2
        else:
            count = self.size
        self._array = np.frombuffer(self.raw, dtype=dt, offset=self.offset or 0, count=count)
        shape = self.shape.numpy()
        if self.dtype == _enums.DataType.INT4:
            # Unpack the int4 arrays
            self._array = _type_casting.unpack_int4(self._array, shape)
        elif self.dtype == _enums.DataType.UINT4:
            self._array = _type_casting.unpack_uint4(self._array, shape)
        elif self.dtype == _enums.DataType.FLOAT4E2M1:
            self._array = _type_casting.unpack_float4e2m1(self._array, shape)
        else:
            self._array = self._array.reshape(shape)

    def __array__(self, dtype: Any = None) -> np.ndarray:
        self._check_validity()
        if self._array is None:
            self._load()
        assert self._array is not None
        return self._array.__array__(dtype)

    def __dlpack__(self, *, stream: Any = None) -> Any:
        raise NotImplementedError(
            "ExternalTensor does not support DLPack because it uses memory mapping. "
            "Call numpy() to get a numpy array instead."
        )

    def __dlpack_device__(self) -> tuple[int, int]:
        raise NotImplementedError(
            "ExternalTensor does not support DLPack because it uses memory mapping. "
            "Call numpy() to get a numpy array instead."
        )

    def __repr__(self) -> str:
        return (
            f"{self._repr_base()}(location='{self.location}', name={self.name!r}, "
            f"offset={self.offset!r}, length={self.length!r}, base_dir={self.base_dir!r})"
        )

    def numpy(self) -> np.ndarray:
        """Return the tensor as a numpy array.

        The data will be memory mapped into memory and will not taken up physical memory space.
        """
        self._check_validity()
        if self._array is None:
            self._load()
        assert self._array is not None
        return self._array

    def tobytes(self) -> bytes:
        """Return the bytes of the tensor.

        This will load the tensor into memory.
        """
        self._check_validity()
        if self.raw is None:
            self._load()
        assert self.raw is not None
        offset = self._offset or 0
        length = self._length or self.nbytes
        return self.raw[offset : offset + length]

    def valid(self) -> bool:
        """Check if the tensor is valid.

        The external tensor is valid if it has not been invalidated.
        """
        return self._valid

    def _check_validity(self) -> None:
        if not self.valid():
            raise ValueError(
                f"The external tensor '{self!r}' is invalidated. The data may be corrupted or deleted."
            )

    def invalidate(self) -> None:
        """Invalidate the tensor.

        The external tensor is invalidated when the data is known to be corrupted or deleted.
        """
        self._valid = False

    def release(self) -> None:
        """Delete all references to the memory buffer and close the memory-mapped file."""
        self._array = None
        if self.raw is not None:
            self.raw.close()
            self.raw = None


class StringTensor(TensorBase, _protocols.TensorProtocol):  # pylint: disable=too-many-ancestors
    """Multidimensional array of strings (as binary data to match the string_data field in TensorProto)."""

    __slots__ = (
        "_raw",
        "_shape",
    )

    def __init__(
        self,
        value: Sequence[bytes] | npt.NDArray[np.bytes_],
        *,
        shape: Shape | None = None,
        name: str | None = None,
        doc_string: str | None = None,
        metadata_props: dict[str, str] | None = None,
    ) -> None:
        """Initialize a tensor.

        Args:
            value: The backing data of the tensor. It can be a numpy array or a Sequence of bytes.
            shape: The shape of the tensor. If None, the shape is obtained from the value.
            name: The name of the tensor.
            doc_string: The documentation string.
            metadata_props: The metadata properties.
        """
        super().__init__(name=name, doc_string=doc_string, metadata_props=metadata_props)
        if shape is None:
            if not hasattr(value, "shape"):
                raise ValueError(
                    f"Expected an object with a shape attribute, but {type(value)} does not have shape. "
                    "Please specify the shape explicitly."
                )
            self._shape = Shape(getattr(value, "shape"), frozen=True)  # noqa: B009
        else:
            self._shape = shape
            self._shape.freeze()
        self._raw = value

    def __array__(self, dtype: Any = None) -> np.ndarray:
        if isinstance(self._raw, np.ndarray):
            return self._raw
        assert isinstance(self._raw, Sequence), (
            f"Bug: Expected a sequence, got {type(self._raw)}"
        )
        return np.array(self._raw, dtype=dtype).reshape(self.shape.numpy())

    def __dlpack__(self, *, stream: Any = None) -> Any:
        del stream  # unused
        raise TypeError("StringTensor does not support DLPack")

    def __dlpack_device__(self) -> tuple[int, int]:
        raise TypeError("StringTensor does not support DLPack")

    def __repr__(self) -> str:
        return f"{self._repr_base()}({self._raw!r}, name={self.name!r})"

    @property
    def dtype(self) -> _enums.DataType:
        """The data type of the tensor. Immutable."""
        return _enums.DataType.STRING

    @property
    def shape(self) -> Shape:
        """The shape of the tensor. Immutable."""
        return self._shape

    @property
    def raw(self) -> Sequence[bytes] | npt.NDArray[np.bytes_]:
        """Backing data of the tensor. Immutable."""
        return self._raw  # type: ignore[return-value]

    def numpy(self) -> npt.NDArray[np.bytes_]:
        """Return the tensor as a numpy array."""
        return self.__array__()

    def tobytes(self) -> bytes:
        raise ValueError("StringTensor does not support tobytes. Use 'string_data' instead.")

    def string_data(self) -> Sequence[bytes]:
        """Return the string data of the tensor."""
        if isinstance(self._raw, np.ndarray):
            return self._raw.flatten().tolist()
        return self._raw


class LazyTensor(TensorBase, _protocols.TensorProtocol):  # pylint: disable=too-many-ancestors
    """A tensor that lazily evaluates a function to get the actual tensor.

    This class takes a function returning an `ir.TensorProtocol`, a dtype, and a shape argument.
    The function is lazily evaluated to get the actual tensor when `tobytes()` or `numpy()` is called.

    Example::

        >>> import numpy as np
        >>> import onnx_ir as ir
        >>> weights = np.array([[1, 2, 3]])
        >>> def create_tensor():  # Delay applying transformations to the weights
        ...     weights_t = weights.transpose()
        ...     return ir.tensor(weights_t)
        >>> lazy_tensor = ir.LazyTensor(create_tensor, dtype=ir.DataType.INT64, shape=ir.Shape([1, 3]))
        >>> print(lazy_tensor.numpy())
        [[1]
         [2]
         [3]]

    Attributes:
        func: The function that returns the actual tensor.
        dtype: The data type of the tensor.
        shape: The shape of the tensor.
        cache: Whether to cache the result of the function. If False,
            the function is called every time the tensor content is accessed.
            If True, the function is called only once and the result is cached in memory.
            Default is False.
        name: The name of the tensor.
        doc_string: The documentation string.
        metadata_props: The metadata properties.
    """

    __slots__ = (
        "_dtype",
        "_func",
        "_shape",
        "_tensor",
        "cache",
    )

    def __init__(
        self,
        func: Callable[[], _protocols.TensorProtocol],
        dtype: _enums.DataType,
        shape: Shape,
        *,
        cache: bool = False,
        name: str | None = None,
        doc_string: str | None = None,
        metadata_props: dict[str, str] | None = None,
    ) -> None:
        """Initialize a lazy tensor.

        Args:
            func: The function that returns the actual tensor.
            dtype: The data type of the tensor.
            shape: The shape of the tensor.
            cache: Whether to cache the result of the function.
            name: The name of the tensor.
            doc_string: The documentation string.
            metadata_props: The metadata properties.
        """
        super().__init__(name=name, doc_string=doc_string, metadata_props=metadata_props)
        self._func = func
        self._dtype = dtype
        self._shape = shape
        self._tensor: _protocols.TensorProtocol | None = None
        self.cache = cache

    def _evaluate(self) -> _protocols.TensorProtocol:
        """Evaluate the function to get the actual tensor."""
        if not self.cache:
            return self._func()

        # Cache the tensor
        if self._tensor is None:
            self._tensor = self._func()
        return self._tensor

    def __array__(self, dtype: Any = None) -> np.ndarray:
        return self._evaluate().__array__(dtype)

    def __dlpack__(self, *, stream: Any = None) -> Any:
        return self._evaluate().__dlpack__(stream=stream)

    def __dlpack_device__(self) -> tuple[int, int]:
        return self._evaluate().__dlpack_device__()

    def __repr__(self) -> str:
        return f"{self._repr_base()}(func={self._func!r}, name={self.name!r})"

    @property
    def raw(self) -> Callable[[], _protocols.TensorProtocol]:
        return self._func

    @property
    def dtype(self) -> _enums.DataType:
        """The data type of the tensor. Immutable."""
        return self._dtype

    @property
    def shape(self) -> Shape:
        """The shape of the tensor. Immutable."""
        return self._shape

    def numpy(self) -> np.ndarray:
        """Return the tensor as a numpy array."""
        return self._evaluate().numpy()

    def tobytes(self) -> bytes:
        """Return the bytes of the tensor."""
        return self._evaluate().tobytes()


class SymbolicDim(_protocols.SymbolicDimProtocol, _display.PrettyPrintable):
    """Immutable symbolic dimension that can be shared across multiple shapes."""

    __slots__ = ("_value",)

    def __init__(self, value: str | None) -> None:
        """Initialize a symbolic dimension.

        Args:
            value: The value of the dimension. It should not be an int.
        """
        if isinstance(value, int):
            raise TypeError(
                "The value of a SymbolicDim cannot be an int. "
                "If you are creating a Shape, use int directly instead of SymbolicDim."
            )
        self._value = value

    def __eq__(self, other: object) -> bool:
        if not isinstance(other, SymbolicDim):
            return self.value == other
        return self.value == other.value

    def __hash__(self) -> int:
        return hash(self.value)

    @property
    def value(self) -> str | None:
        return self._value

    def __str__(self) -> str:
        return f"{self._value}"

    def __repr__(self) -> str:
        return f"{self.__class__.__name__}({self._value})"


def _is_int_compatible(value: object) -> TypeIs[SupportsInt]:
    """Return True if the value is int compatible."""
    if isinstance(value, int):
        return True
    if hasattr(value, "__int__"):
        # For performance reasons, we do not use isinstance(value, SupportsInt)
        return True
    return False


def _maybe_convert_to_symbolic_dim(
    dim: int | SupportsInt | SymbolicDim | str | None,
) -> SymbolicDim | int:
    """Convert the value to a SymbolicDim if it is not an int."""
    if dim is None or isinstance(dim, str):
        return SymbolicDim(dim)
    if _is_int_compatible(dim):
        return int(dim)
    if isinstance(dim, SymbolicDim):
        return dim
    raise TypeError(
        f"Expected int, str, None or SymbolicDim, but value {dim!r} has type '{type(dim)}'"
    )


class Shape(_protocols.ShapeProtocol, _display.PrettyPrintable):
    """The shape of a tensor, including its dimensions and optional denotations.

    The :class:`Shape` stores the dimensions of a tensor, which can be integers, None (unknown), or
    symbolic dimensions.

    A shape can be compared to another shape or plain Python list.

    A shape can be frozen (made immutable). When the shape is frozen, it cannot be
    unfrozen, making it suitable to be shared across tensors or values.
    Call :method:`freeze` to freeze the shape.

    To update the dimension of a frozen shape, call :method:`copy` to create a
    new shape with the same dimensions that can be modified.

    Use :method:`get_denotation` and :method:`set_denotation` to access and modify the denotations.

    Example::

        >>> import onnx_ir as ir
        >>> shape = ir.Shape(["B", None, 3])
        >>> shape.rank()
        3
        >>> shape.is_static()
        False
        >>> shape.is_dynamic()
        True
        >>> shape.is_static(dim=2)
        True
        >>> shape[0] = 1
        >>> shape[1] = 2
        >>> shape.dims
        (1, 2, 3)
        >>> shape == [1, 2, 3]
        True
        >>> shape.frozen
        False
        >>> shape.freeze()
        >>> shape.frozen
        True

    Attributes:
        dims: A tuple of dimensions representing the shape.
            Each dimension can be an integer, None or a :class:`SymbolicDim`.
        frozen: Indicates whether the shape is immutable. When frozen, the shape
            cannot be modified or unfrozen.
    """

    __slots__ = ("_dims", "_frozen")

    def __init__(
        self,
        dims: Iterable[int | SupportsInt | SymbolicDim | str | None],
        /,
        denotations: Iterable[str | None] | None = None,
        frozen: bool = False,
    ) -> None:
        """Initialize a shape.

        Args:
            dims: The dimensions of the shape. Each dimension can be an integer or a
                SymbolicDim or any Python object. When a ``dim`` is not an integer or a
                SymbolicDim, it is converted to a SymbolicDim.
            denotations: The denotations of the dimensions. If None, the denotations are not set.
                Standard denotation can optionally be used to denote tensor
                dimensions with standard semantic descriptions to ensure
                that operations are applied to the correct axis of a tensor.
                Refer to https://github.com/onnx/onnx/blob/main/docs/DimensionDenotation.md#denotation-definition
                for pre-defined dimension denotations.
            frozen: If True, the shape is immutable and cannot be modified. This
                is useful when the shape is initialized by a Tensor or when the shape
                is shared across multiple tensors. The default is False.
        """
        self._dims: list[int | SymbolicDim] = [
            _maybe_convert_to_symbolic_dim(dim) for dim in dims
        ]
        self._denotations: list[str | None] = (
            list(denotations) if denotations is not None else [None] * len(self._dims)
        )
        if len(self._denotations) != len(self._dims):
            raise ValueError(
                "The number of denotations, when provided, must be equal to the number of dimensions."
            )
        self._frozen: bool = frozen

    @property
    def dims(self) -> tuple[int | SymbolicDim, ...]:
        """All dimensions in the shape.

        This property is read-only. Use __getitem__ and __setitem__ to modify the shape or create a new shape.
        """
        return tuple(self._dims)

    @property
    def frozen(self) -> bool:
        """Whether the shape is frozen.

        When the shape is frozen, it cannot be unfrozen, making it suitable to be shared.
        Call :method:`freeze` to freeze the shape. Call :method:`copy` to create a
        new shape with the same dimensions that can be modified.
        """
        return self._frozen

    def freeze(self) -> None:
        """Freeze the shape.

        When the shape is frozen, it cannot be unfrozen, making it suitable to be shared.
        """
        self._frozen = True

    def copy(self, frozen: bool = False):
        """Return a copy of the shape."""
        return Shape(self._dims, self._denotations, frozen=frozen)

    def rank(self) -> int:
        """The rank of the tensor this shape represents."""
        return len(self._dims)

    def numpy(self) -> tuple[int, ...]:
        if any(not isinstance(dim, int) for dim in self._dims):
            raise ValueError(f"Cannot convert the shape {self} to a tuple of ints")
        return tuple(dim for dim in self._dims)  # type: ignore

    def __len__(self) -> int:
        return len(self._dims)

    def __iter__(self) -> Iterator[int | SymbolicDim]:
        return iter(self._dims)

    @typing.overload
    def __getitem__(self, index: int) -> int | SymbolicDim: ...

    @typing.overload
    def __getitem__(self, index: slice) -> tuple[int | SymbolicDim, ...]: ...

    def __getitem__(self, index):
        return tuple(self._dims)[index]

    def __setitem__(self, index: int, value: int | SymbolicDim | str | None) -> None:
        """Set the dimension at the index.

        Args:
            index: The index of the dimension.
            value: The value of the dimension.

        Raises:
            TypeError: If the shape is frozen and cannot be modified.
            TypeError: If the value is not an int or SymbolicDim.
        """
        if self._frozen:
            raise TypeError("The shape is frozen and cannot be modified.")

        self._dims[index] = _maybe_convert_to_symbolic_dim(value)

    def get_denotation(self, index: int) -> str | None:
        """Return the denotation of the dimension at the index.

        Args:
            index: The index of the dimension.

        Returns:
            The denotation of the dimension.
        """
        return self._denotations[index]

    def set_denotation(self, index: int, denotation: str | None) -> None:
        """Set the denotation of the dimension at the index.

        Args:
            index: The index of the dimension.
            denotation: The denotation of the dimension.
        """
        self._denotations[index] = denotation

    def __repr__(self) -> str:
        return f"{self.__class__.__name__}({self._dims!r})"

    def __str__(self) -> str:
        """Return a string representation of the shape.

        E.g. [n,1,3]
        """
        return f"[{','.join([str(dim) for dim in self._dims])}]"

    def __eq__(self, other: object) -> bool:
        """Return True if the shapes are equal.

        Two shapes are equal if all their dimensions are equal.
        """
        if isinstance(other, Shape):
            return self._dims == other._dims
        if not isinstance(other, Iterable):
            return False
        return self._dims == list(other)

    def __ne__(self, other: object) -> bool:
        return not self.__eq__(other)

    @typing.overload
    def is_static(self, dim: int) -> bool:  # noqa: D418
        """Return True if the dimension is static."""

    @typing.overload
    def is_static(self) -> bool:  # noqa: D418
        """Return True if all dimensions are static."""

    def is_static(self, dim=None) -> bool:
        """Return True if the dimension is static. If dim is None, return True if all dimensions are static."""
        if dim is None:
            return all(isinstance(dim, int) for dim in self._dims)
        return isinstance(self[dim], int)

    @typing.overload
    def is_dynamic(self, dim: int) -> bool:  # noqa: D418
        """Return True if the dimension is dynamic."""

    @typing.overload
    def is_dynamic(self) -> bool:  # noqa: D418
        """Return True if any dimension is dynamic."""

    def is_dynamic(self, dim=None) -> bool:
        if dim is None:
            return not self.is_static()
        return not self.is_static(dim)


def _quoted(string: str) -> str:
    """Return a quoted string.

    This function is used to quote value/node names in the IR for better readability.
    """
    return f'"{string}"'


class Usage(NamedTuple):
    """A usage of a value in a node.

    Attributes:
        node: The node that uses the value.
        idx: The input index of the value in the node.
    """

    node: Node
    idx: int


def _short_tensor_str_for_node(x: Value) -> str:
    if x.const_value is None:
        return ""
    if x.const_value.size <= 10:
        try:
            data = x.const_value.numpy().tolist()
        except Exception:  # pylint: disable=broad-except
            return "{...}"
        return f"{{{data}}}"
    return "{...}"


def _normalize_domain(domain: str) -> str:
    """Normalize 'ai.onnx' to ''."""
    return "" if domain == "ai.onnx" else domain


class Node(_protocols.NodeProtocol, _display.PrettyPrintable):
    """IR Node.

    If the ``graph`` is provided, the node will be added to the graph. Otherwise,
    user is responsible to call ``graph.append(node)`` (or other mutation methods
    in :class:`Graph`) to add the node to the graph.

    After the node is initialized, it will add itself as a user of the input values.

    The output values of the node are created during node initialization and are immutable.
    To change the output values, create a new node and replace the each of the inputs of ``output.uses()`` with
    the new output values by calling :meth:`replace_input_with` on the using nodes
    of this node's outputs.

    .. note:
        When the ``domain`` is `"ai.onnx"`, it is normalized to `""`.
    """

    __slots__ = (
        "_attributes",
        "_domain",
        "_graph",
        "_inputs",
        "_metadata",
        "_metadata_props",
        "_name",
        "_op_type",
        "_outputs",
        "_overload",
        "_version",
        "doc_string",
    )

    def __init__(
        self,
        domain: str,
        op_type: str,
        inputs: Iterable[Value | None],
        attributes: Iterable[Attr] | Mapping[str, Attr] = (),
        *,
        overload: str = "",
        num_outputs: int | None = None,
        outputs: Sequence[Value] | None = None,
        version: int | None = None,
        graph: Graph | Function | None = None,
        name: str | None = None,
        doc_string: str | None = None,
        metadata_props: dict[str, str] | None = None,
    ):
        """Initialize a node and add it as a user of the input values.

        Args:
            domain: The domain of the operator. For onnx operators, this is an empty string.
                When it is `"ai.onnx"`, it is normalized to `""`.
            op_type: The name of the operator.
            inputs: The input values. When an input is ``None``, it is an empty input.
            attributes: The attributes. RefAttr can be used only when the node is defined in a Function.
            overload: The overload name when the node is invoking a function.
            num_outputs: The number of outputs of the node. If not specified, the number is 1.
            outputs: The output values. If ``None``, the outputs are created during initialization.
            version: The version of the operator. If ``None``, the version is unspecified and will follow that of the graph.
            graph: The graph that the node belongs to. If ``None``, the node is not added to any graph.
                A `Node` must belong to zero or one graph. If a :class:`Function`, the underlying graph
                of the function is assigned to the node.
            name: The name of the node. If ``None``, the node is anonymous. The name may be
                set by a :class:`Graph` if ``graph`` is specified.
            doc_string: The documentation string.
            metadata_props: The metadata properties.

        Raises:
            TypeError: If the attributes are not :class:`Attr`.
            ValueError: If ``num_outputs``, when not ``None``, is not the same as the length of the outputs.
            ValueError: If an output value is ``None``, when outputs is specified.
            ValueError: If an output value has a producer set already, when outputs is specified.
        """
        self._name = name
        self._domain: str = _normalize_domain(domain)
        self._op_type: str = op_type
        # NOTE: Make inputs immutable with the assumption that they are not mutated
        # very often. This way all mutations can be tracked.
        # If necessary, we can cache the inputs and outputs as tuples.
        self._inputs: tuple[Value | None, ...] = tuple(inputs)
        # Values belong to their defining nodes. The values list is immutable
        self._outputs: tuple[Value, ...] = self._create_outputs(num_outputs, outputs)
        if isinstance(attributes, Mapping):
            attributes = tuple(attributes.values())
        self._attributes: _graph_containers.Attributes = _graph_containers.Attributes(
            attributes
        )
        self._overload: str = overload
        # TODO(justinchuby): Potentially support a version range
        self._version: int | None = version
        self._metadata: _metadata.MetadataStore | None = None
        self._metadata_props: dict[str, str] | None = metadata_props
        # _graph is set by graph.append
        self._graph: Graph | None = None
        # Add the node to the graph if graph is specified
        if graph is not None:
            graph.append(self)
        self.doc_string = doc_string

        # Add the node as a use of the inputs
        for i, input_value in enumerate(self._inputs):
            if input_value is not None:
                input_value._add_usage(self, i)  # pylint: disable=protected-access

    def _create_outputs(
        self, num_outputs: int | None, outputs: Sequence[Value] | None
    ) -> tuple[Value, ...]:
        """Check the parameters and create outputs for the node.

        Args:
            num_outputs: The number of outputs of the node.
            outputs: The output values of the node.

        Returns:
            The output values of the node.

        Raises:
            ValueError: If `num_outputs`, when not None, is not the same as the length of the outputs.
            ValueError: If an output value is None.
            ValueError: If an output value has a producer set already.
        """
        # Check num_outputs and outputs are consistent
        if num_outputs is not None and outputs is not None and num_outputs != len(outputs):
            raise ValueError(
                "num_outputs must be the same as len(outputs) when num_outputs is specified."
                f"num_outputs: {num_outputs}, outputs: {outputs}"
            )
        # 1. If outputs is specified (can be empty []), use the outputs
        if outputs is not None:
            # Check all output values are valid first
            for output in outputs:
                if output is None:
                    raise ValueError(f"Output value cannot be None. All outputs: {outputs}")
                if output.producer() is not None:
                    raise ValueError(
                        f"Supplied output value cannot have a producer when used for initializing a Node. "
                        f"Output: {output}. All outputs: {outputs}"
                    )
            result = []
            for i, output in enumerate(outputs):
                output._producer = self  # pylint: disable=protected-access
                output._index = i  # pylint: disable=protected-access
                result.append(output)
            return tuple(result)

        # 2. If num_outputs is specified, create num_outputs outputs
        if num_outputs is None:
            # Default to 1 output
            num_outputs = 1
        assert num_outputs is not None
        return tuple(Value(self, index=i) for i in range(num_outputs))

    def __str__(self) -> str:
        node_type_text = f"{self._domain}::{self._op_type}" + f":{self._overload}" * (
            self._overload != ""
        )
        inputs_text = (
            "("
            + ", ".join(
                [
                    (
                        f"%{_quoted(x.name) if x.name else 'anonymous:' + str(id(x))}{_short_tensor_str_for_node(x)}"
                        if x is not None
                        else "None"
                    )
                    for x in self._inputs
                ]
            )
            + ")"
        )
        attributes_text = (
            (" {" + ", ".join([f"{k}={v}" for k, v in self._attributes.items()]) + "}")
            if self._attributes
            else ""
        )
        outputs_text = ", ".join(str(x) for x in self._outputs)

        return f"{outputs_text} ⬅️ {node_type_text}{inputs_text}{attributes_text}"

    def __repr__(self) -> str:
        return (
            f"{self.__class__.__name__}(name={self._name!r}, domain={self._domain!r}, "
            f"op_type={self._op_type!r}, inputs={self._inputs!r}, attributes={self._attributes!r}, "
            f"overload={self._overload!r}, outputs={self._outputs!r}, "
            f"version={self._version!r}, doc_string={self.doc_string!r})"
        )

    @property
    def name(self) -> str | None:
        """Optional name of the node."""
        return self._name

    @name.setter
    def name(self, value: str | None) -> None:
        self._name = value

    @property
    def domain(self) -> str:
        """The domain of the operator. For onnx operators, this is an empty string.

        .. note:
            When domain is `"ai.onnx"`, it is normalized to `""`.
        """
        return self._domain

    @domain.setter
    def domain(self, value: str) -> None:
        self._domain = _normalize_domain(value)

    @property
    def version(self) -> int | None:
        """Opset version of the operator called.

        If ``None``, the version is unspecified and will follow that of the graph.
        This property is special to ONNX IR to allow mixed opset usage in a graph
        for supporting more flexible graph transformations. It does not exist in the ONNX
        serialization (protobuf) spec.
        """
        return self._version

    @version.setter
    def version(self, value: int | None) -> None:
        self._version = value

    @property
    def op_type(self) -> str:
        """The name of the operator called."""
        return self._op_type

    @op_type.setter
    def op_type(self, value: str) -> None:
        self._op_type = value

    @property
    def overload(self) -> str:
        """The overload name when the node is invoking a function."""
        return self._overload

    @overload.setter
    def overload(self, value: str) -> None:
        self._overload = value

    @property
    def inputs(self) -> Sequence[Value | None]:
        """The input values of the node.

        The inputs are immutable. To change the inputs, create a new node and
        replace the inputs of the using nodes of this node's outputs by calling
        :meth:`replace_input_with` on the using nodes of this node's outputs.
        """
        return self._inputs

    @inputs.setter
    def inputs(self, _: Any) -> None:
        raise AttributeError(
            "Directly mutating the input sequence is unsupported. Please use Node.replace_input_with() instead."
        )

    @property
    def outputs(self) -> Sequence[Value]:
        """The output values of the node.

        The outputs are immutable. To change the outputs, create a new node and
        replace the inputs of the using nodes of this node's outputs by calling
        :meth:`replace_input_with` on the using nodes of this node's outputs.
        """
        return self._outputs

    @outputs.setter
    def outputs(self, _: Sequence[Value]) -> None:
        raise AttributeError("outputs is immutable. Please create a new node instead.")

    def i(self, index: int = 0) -> Value | None:
        """Get the input value at the given index.

        This is a convenience method that is equivalent to `self.inputs[index]`.

        Raises:
            IndexError: If the index is out of range.
        """
        return self.inputs[index]

    def o(self, index: int = 0) -> Value:
        """Get the output value at the given index.

        This is a convenience method that is equivalent to `self.outputs[index]`.

        Raises:
            IndexError: If the index is out of range.
        """
        return self.outputs[index]

    def predecessors(self) -> Sequence[Node]:
        """Return the predecessor nodes of the node, deduplicated, in a deterministic order."""
        # Use the ordered nature of a dictionary to deduplicate the nodes
        predecessors: dict[Node, None] = {}
        for value in self.inputs:
            if value is not None and (producer := value.producer()) is not None:
                predecessors[producer] = None
        return tuple(predecessors)

    def successors(self) -> Sequence[Node]:
        """Return the successor nodes of the node, deduplicated, in a deterministic order."""
        # Use the ordered nature of a dictionary to deduplicate the nodes
        successors: dict[Node, None] = {}
        for value in self.outputs:
            assert value is not None, "Bug: Output values are not expected to be None"
            for usage in value.uses():
                successors[usage.node] = None
        return tuple(successors)

    def replace_input_with(self, index: int, value: Value | None) -> None:
        """Replace an input with a new value."""
        if index < 0 or index >= len(self.inputs):
            raise ValueError(f"Index out of range: {index}")
        old_input = self.inputs[index]
        self._inputs = tuple(
            value if i == index else old_input for i, old_input in enumerate(self.inputs)
        )
        if old_input is not None:
            old_input._remove_usage(self, index)  # pylint: disable=protected-access
        if value is not None:
            value._add_usage(self, index)  # pylint: disable=protected-access

    def prepend(self, /, nodes: Node | Iterable[Node]) -> None:
        """Insert a node before this node in the list of nodes in the graph.

        It is the same as calling ``graph.insert_before(self, nodes)``.

        Example::

            Before: previous_node -> self
                    previous_node' -> node -> next_node'
            After:  previous_node -> node -> self
                    previous_node' -> next_node'

        Args:
            nodes: A node or a sequence of nodes to put before this node.
        """
        if self._graph is None:
            raise ValueError("The node to prepend to does not belong to any graph.")
        self._graph.insert_before(self, nodes)

    def append(self, /, nodes: Node | Iterable[Node]) -> None:
        """Insert a node after this node in the list of nodes in the graph.

        It is the same as calling ``graph.insert_after(self, nodes)``.

        Example::

            Before: previous_node -> self
                    previous_node' -> node -> next_node'
            After:  previous_node -> self -> node
                    previous_node' -> next_node'

        Args:
            nodes:  A node or a sequence of nodes to put after this node.
        """
        if self._graph is None:
            raise ValueError("The node to append to does not belong to any graph.")
        self._graph.insert_after(self, nodes)

    @property
<<<<<<< HEAD
    def attributes(self) -> OrderedDict[str, Attr]:
=======
    def outputs(self) -> Sequence[Value]:
        """The output values of the node.

        The outputs are immutable. To change the outputs, create a new node and
        replace the inputs of the using nodes of this node's outputs by calling
        :meth:`replace_input_with` on the using nodes of this node's outputs.
        """
        return self._outputs

    @outputs.setter
    def outputs(self, _: Sequence[Value]) -> None:
        raise AttributeError("outputs is immutable. Please create a new node instead.")

    @property
    def attributes(self) -> _graph_containers.Attributes:
>>>>>>> 60f86923
        """The attributes of the node."""
        return self._attributes

    @property
    def meta(self) -> _metadata.MetadataStore:
        """The metadata store for intermediate analysis.

        Write to the :attr:`metadata_props` if you would like the metadata to be serialized
        to the ONNX proto.
        """
        if self._metadata is None:
            self._metadata = _metadata.MetadataStore()
        return self._metadata

    @property
    def metadata_props(self) -> dict[str, str]:
        """The metadata properties of the node.

        The metadata properties are used to store additional information about the node.
        Unlike ``meta``, this property is serialized to the ONNX proto.
        """
        if self._metadata_props is None:
            self._metadata_props = {}
        return self._metadata_props

    @property
    def graph(self) -> Graph | None:
        """The graph that the node belongs to.

        If the node is not added to any graph, this property is None.
        """
        return self._graph

    @graph.setter
    def graph(self, value: Graph | None) -> None:
        self._graph = value

    def op_identifier(self) -> _protocols.OperatorIdentifier:
        """Return the operator identifier of the node.

        The operator identifier is a tuple of the domain, op_type and overload.
        """
        return self.domain, self.op_type, self.overload

    def display(self, *, page: bool = False) -> None:
        """Pretty print the node.

        This method is used for debugging and visualization purposes.
        """
        # Add the node's name to the displayed text
        print(f"Node: {self.name!r}")
        if self.doc_string:
            print(f"Doc: {self.doc_string}")
        super().display(page=page)


class _TensorTypeBase(_protocols.TypeProtocol, _display.PrettyPrintable, Hashable):
    """Tensor types that are non recursive types."""

    __slots__ = ("_dtype", "denotation")

    def __init__(self, dtype: _enums.DataType, *, denotation: str | None = None) -> None:
        self._dtype = dtype
        self.denotation = denotation

    @property
    def dtype(self) -> _enums.DataType:
        return self._dtype

    @dtype.setter
    def dtype(self, value: _enums.DataType) -> None:
        self._dtype = value

    @property
    def elem_type(self) -> _enums.DataType:
        """Return the element type of the tensor type."""
        return self.dtype

    def __hash__(self) -> int:
        return hash(repr(self))

    def __eq__(self, other: object) -> bool:
        if self.__class__ is not other.__class__:
            return False
        return self.dtype == other.dtype  # type: ignore[attr-defined]

    def __repr__(self) -> str:
        # Remove "Type" from name for display
        short_name = self.__class__.__name__[:-4]
        return f"{short_name}({self.dtype!r})"


class TensorType(_TensorTypeBase):
    """A type that represents a tensor."""

    def __str__(self) -> str:
        return f"{self.dtype}"


class SparseTensorType(_TensorTypeBase):
    """A type that represents a sparse tensor."""


class _RecursiveTypeBase(_protocols.TypeProtocol, _display.PrettyPrintable, Hashable):
    """Base for recursive types like Optional and Sequence."""

    __slots__ = ("_elem_type", "denotation")

    def __init__(
        self, elem_type: _protocols.TypeProtocol, *, denotation: str | None = None
    ) -> None:
        self._elem_type = elem_type
        self.denotation = denotation

    @property
    def dtype(self) -> _enums.DataType:
        return self._elem_type.dtype

    @dtype.setter
    def dtype(self, value: _enums.DataType) -> None:
        self._elem_type.dtype = value

    @property
    def elem_type(self) -> _protocols.TypeProtocol:
        return self._elem_type

    def __hash__(self) -> int:
        return hash(repr(self))

    def __eq__(self, other: object) -> bool:
        if not isinstance(other, _RecursiveTypeBase):
            return False
        if self.__class__ != other.__class__:
            return False
        # Recursively compare the type of the elements
        return self.elem_type == other.elem_type

    def __repr__(self) -> str:
        # Remove "Type" from name for display
        short_name = self.__class__.__name__[:-4]
        return f"{short_name}({self.elem_type!r})"


class SequenceType(_RecursiveTypeBase):
    """A type that represents a sequence of elements."""


class OptionalType(_RecursiveTypeBase):
    """A type that represents an optional element."""


class Value(_protocols.ValueProtocol, _display.PrettyPrintable):
    """IR Value.

    A value is a named entity that can be used to represent an input or output of a graph,
    a function, or a node. The information it stores generalizes over ``ValueInfoProto``
    in the ONNX specification.

    A :class:`Value` is always not owned or owned by exactly one node. When the value is not
    owned, it must be an input of a graph or a function. ``producer`` and ``index``
    are ``None``.

    When the value is owned by a node, it is an output of the node.
    The node that produces the value can be accessed with :meth:`producer`.
    The index of the output of the node that produces the value can be accessed with
    :meth:`index`.

    To find all the nodes that use this value as an input, call :meth:`uses`.

    To check if the value is an is an input, output or initializer of a graph,
    use :meth:`is_graph_input`, :meth:`is_graph_output` or :meth:`is_initializer`.

    Use :meth:`graph` to get the graph that owns the value.
    """

    __slots__ = (
        "_const_value",
        "_graph",
        "_index",
        "_is_graph_input",
        "_is_graph_output",
        "_is_initializer",
        "_metadata",
        "_metadata_props",
        "_name",
        "_producer",
        "_shape",
        "_type",
        "_uses",
        "doc_string",
    )

    def __init__(
        self,
        producer: Node | None = None,
        *,
        index: int | None = None,
        name: str | None = None,
        shape: Shape | None = None,
        type: _protocols.TypeProtocol | None = None,
        doc_string: str | None = None,
        const_value: _protocols.TensorProtocol | None = None,
    ) -> None:
        """Initialize a value.

        Args:
            producer: The node that produces the value.
                It can be ``None`` when the value is initialized first than its producer.
            index: The index of the output of the defining node.
            name: The name of the value.
            shape: The shape of the value.
            type: The type of the value.
            doc_string: The documentation string.
            const_value: The constant tensor if the value is constant.
        """
        self._producer: Node | None = producer
        self._index: int | None = index
        self._metadata: _metadata.MetadataStore | None = None
        self._metadata_props: dict[str, str] | None = None

        self._name: str | None = name
        self._shape: Shape | None = shape
        self._type: _protocols.TypeProtocol | None = type
        # TODO(justinchuby): Handle initialization when a const value is provided
        # We can get shape and type information from the const value
        self._const_value = const_value
        # Use a collection of (Node, int) to store uses. This is needed
        # because a single use can use the same value multiple times.
        # Use a dictionary to preserve insertion order so that the visiting order is deterministic
        self._uses: dict[Usage, None] = {}
        self.doc_string = doc_string

        # The graph this value belongs to. It is set *only* when the value is added as
        # a graph input, output or initializer.
        # The four properties can only be set by the Graph class (_GraphIO and GraphInitializers).
        self._graph: Graph | None = None
        self._is_graph_input: bool = False
        self._is_graph_output: bool = False
        self._is_initializer: bool = False

    def __repr__(self) -> str:
        value_name = self.name if self.name else "anonymous:" + str(id(self))
        type_text = f", type={self.type!r}" if self.type is not None else ""
        shape_text = f", shape={self.shape!r}" if self.shape is not None else ""
        producer = self.producer()
        if producer is None:
            producer_text = ""
        elif producer.name is not None:
            producer_text = f", producer='{producer.name}'"
        else:
            producer_text = f", producer=anonymous_node:{id(producer)}"
        index_text = f", index={self.index()}" if self.index() is not None else ""
        const_value_text = self._constant_tensor_part()
        if const_value_text:
            const_value_text = f", const_value={const_value_text}"
        return f"{self.__class__.__name__}(name={value_name!r}{type_text}{shape_text}{producer_text}{index_text}{const_value_text})"

    def __str__(self) -> str:
        value_name = self.name if self.name is not None else "anonymous:" + str(id(self))
        shape_text = str(self.shape) if self.shape is not None else "?"
        type_text = str(self.type) if self.type is not None else "?"

        # Quote the name because in reality the names can have invalid characters
        # that make them hard to read
        return (
            f"%{_quoted(value_name)}<{type_text},{shape_text}>{self._constant_tensor_part()}"
        )

    def _constant_tensor_part(self) -> str:
        """Display string for the constant tensor attached to str of Value."""
        if self.const_value is not None:
            # Only display when the const value is small
            if self.const_value.size <= 10:
                return f"{{{self.const_value}}}"
            else:
                return f"{{{self.const_value.__class__.__name__}(...)}}"
        return ""

    @property
    def graph(self) -> Graph | None:
        """Return the graph that defines this value.

        When the value is an input/output/initializer of a graph, the owning graph
        is that graph. When the value is an output of a node, the owning graph is the
        graph that the node belongs to. When the value is not owned by any graph,
        it returns ``None``.
        """
        if self._graph is not None:
            return self._graph
        if self._producer is not None:
            return self._producer.graph
        return None

    def _owned_by_graph(self) -> bool:
        """Return True if the value is owned by a graph."""
        result = self._is_graph_input or self._is_graph_output or self._is_initializer
        if result:
            assert self._graph is not None
        return result

    def producer(self) -> Node | None:
        """The node that produces this value.

        When producer is ``None``, the value does not belong to a node, and is
        typically a graph input or an initializer. You can use :meth:`graph``
        to find the graph that owns this value. Use :meth:`is_graph_input`, :meth:`is_graph_output`
        or :meth:`is_initializer` to check if the value is an input, output or initializer of a graph.
        """
        return self._producer

    def consumers(self) -> Sequence[Node]:
        """Return the nodes (deduplicated) that consume this value."""
        return tuple({usage.node: None for usage in self._uses})

    def index(self) -> int | None:
        """The index of the output of the defining node."""
        return self._index

    def uses(self) -> Collection[Usage]:
        """Return a set of uses of the value.

        The set contains tuples of ``(Node, index)`` where the index is the index of the input
        of the node. For example, if ``node.inputs[1] == value``, then the use is ``(node, 1)``.
        """
        # Create a tuple for the collection so that iteration on will will not
        # be affected when the usage changes during graph mutation.
        # This adds a small overhead but is better a user experience than
        # having users call tuple().
        return tuple(self._uses)

    def _add_usage(self, use: Node, index: int) -> None:
        """Add a usage of this value.

        This is an internal method. It should only be called by the Node class.
        """
        self._uses[Usage(use, index)] = None

    def _remove_usage(self, use: Node, index: int) -> None:
        """Remove a node from the uses of this value.

        This is an internal method. It should only be called by the Node class.
        """
        self._uses.pop(Usage(use, index))

    @property
    def name(self) -> str | None:
        return self._name

    @name.setter
    def name(self, value: str | None) -> None:
        if self._const_value is not None:
            self._const_value.name = value
        self._name = value

    @property
    def type(self) -> _protocols.TypeProtocol | None:
        """The type of the tensor.

        Example types can be ``TensorType``, ``SparseTensorType``, ``SequenceType``, ``OptionalType``.
        To obtain the data type of the tensor, use ``type.dtype`` or conveniently
        :attr:`dtype`.
        """
        return self._type

    @type.setter
    def type(self, value: _protocols.TypeProtocol | None) -> None:
        self._type = value

    @property
    def dtype(self) -> _enums.DataType | None:
        """The data type of the tensor."""
        if self._type is None:
            return None
        return self._type.dtype

    @dtype.setter
    def dtype(self, value: _enums.DataType) -> None:
        """Set the data type of the tensor.

        If the type is not set, it will be initialized to a new TensorType. To
        set the type as other types like ``SequenceType``, initialize the type
        then set :attr:`type` instead.
        """
        if self._type is None:
            self._type = TensorType(value)
        else:
            self._type.dtype = value

    @property
    def shape(self) -> Shape | None:
        return self._shape

    @shape.setter
    def shape(self, value: Shape | None) -> None:
        if value is None:
            self._shape = None
            return
        if isinstance(value, Shape):
            self._shape = value
            return
        raise TypeError(f"Expected value to be a Shape or None, got '{type(value)}'")

    @property
    def const_value(
        self,
    ) -> _protocols.TensorProtocol | None:
        """A concrete value.

        The value can be backed by different raw data types, such as numpy arrays.
        The only guarantee is that it conforms TensorProtocol.
        """
        return self._const_value

    @const_value.setter
    def const_value(
        self,
        value: _protocols.TensorProtocol | None,
    ) -> None:
        if onnx_ir.DEBUG:
            if value is not None and not isinstance(value, _protocols.TensorProtocol):
                raise TypeError(
                    f"Expected value to be a TensorProtocol or None, got '{type(value)}'"
                )
        self._const_value = value

    @property
    def meta(self) -> _metadata.MetadataStore:
        """The metadata store for intermediate analysis.

        Write to the :attr:`metadata_props` if you would like the metadata to be serialized
        to the ONNX proto.
        """
        if self._metadata is None:
            self._metadata = _metadata.MetadataStore()
        return self._metadata

    @property
    def metadata_props(self) -> dict[str, str]:
        if self._metadata_props is None:
            self._metadata_props = {}
        return self._metadata_props

    def is_graph_input(self) -> bool:
        """Whether the value is an input of a graph."""
        return self._is_graph_input

    def is_graph_output(self) -> bool:
        """Whether the value is an output of a graph."""
        return self._is_graph_output

    def is_initializer(self) -> bool:
        """Whether the value is an initializer of a graph."""
        return self._is_initializer


def Input(
    name: str | None = None,
    shape: Shape | None = None,
    type: _protocols.TypeProtocol | None = None,
    doc_string: str | None = None,
) -> Value:
    """Create an input of a Graph or a Function.

    This is equivalent to calling ``Value(name=name, shape=shape, type=type, doc_string=doc_string)``.
    """
    # NOTE: The function name is capitalized to maintain API backward compatibility.

    return Value(name=name, shape=shape, type=type, doc_string=doc_string)


def _check_node_safe_to_remove(
    node: Node, to_remove: AbstractSet[Node], graph_outputs: AbstractSet[Value]
) -> None:
    """Check if a node is safe to remove.

    1. It checks to make sure there are no users of the node that are not
        to be removed before removing it.
    2. It checks the node does not contribute to any graph outputs.

    This check is typically O(1) assuming the number of uses of the node is small

    Args:
        node: The node to check.
        to_remove: A set of nodes that are to be removed.
            This set is used to check if the node is still being used by other
            nodes that are not to be removed.
        graph_outputs: A set of values that are outputs of the graph.

    Raises:
        ValueError: If the node does not belong to this graph or if there are users of the node.
        ValueError: If the node is still being used by other nodes not to be removed.
    """
    for output in node.outputs:
        if output in graph_outputs:
            raise ValueError(
                f"Node '{node!r}' is still an output of the graph and cannot be removed when safe=True."
            )
        uses_not_to_remove = [user for user, _ in output.uses() if user not in to_remove]
        if uses_not_to_remove:
            raise ValueError(
                f"Output value '{output!r}' is still being used by other nodes that are not to be "
                f"removed. All of its users that is not being removed: {uses_not_to_remove!r}. "
                "Please make sure these nodes are no longer using the output value."
            )


class Graph(_protocols.GraphProtocol, Sequence[Node], _display.PrettyPrintable):
    """IR Graph.

    Graph represents a computation graph. In addition to the ONNX specification
    specified fields, it also contains a mapping of :attr:`opset_imports`. This
    allows different subgraphs to import different opsets. It is the responsibility
    of the deserializer to reconcile the different opsets.

    The `nodes` are not guaranteed to be topologically sorted. But the
    iteration order should be deterministic across different runs. It is the
    responsibility of the user to maintain a topological order of the nodes.

    Note that there is not a ``node`` attribute in the Graph. The Graph can be
    seen as a Sequence of nodes and should be used as such. For example, to obtain
    all nodes as a list, call ``list(graph)``.

    Attributes:
        name: The name of the graph.
        inputs: The input values of the graph.
        outputs: The output values of the graph.
        initializers: The initializers in the graph.
        doc_string: Documentation string.
        opset_imports: Opsets imported by the graph.
        metadata_props: Metadata that will be serialized to the ONNX file.
        meta: Metadata store for graph transform passes.
    """

    __slots__ = (
        "_doc_string",
        "_initializers",
        "_inputs",
        "_metadata",
        "_metadata_props",
        "_name_authority",
        "_nodes",
        "_opset_imports",
        "_outputs",
        "name",
    )

    def __init__(
        self,
        inputs: Sequence[Value],
        outputs: Sequence[Value],
        *,
        nodes: Iterable[Node],
        initializers: Sequence[Value] = (),
        doc_string: str | None = None,
        opset_imports: dict[str, int] | None = None,
        name: str | None = None,
        metadata_props: dict[str, str] | None = None,
    ):
        self.name = name

        # Private fields that are not to be accessed by any other classes
        self._inputs = _graph_containers.GraphInputs(self, inputs)
        self._outputs = _graph_containers.GraphOutputs(self, outputs)
        self._initializers = _graph_containers.GraphInitializers(
            self, {initializer.name: initializer for initializer in initializers}
        )
        self._doc_string = doc_string
        self._opset_imports = opset_imports or {}
        self._metadata: _metadata.MetadataStore | None = None
        self._metadata_props: dict[str, str] | None = metadata_props
        self._nodes: _linked_list.DoublyLinkedSet[Node] = _linked_list.DoublyLinkedSet()
        # Be sure the initialize the name authority before extending the nodes
        # because it is used to name the nodes and their outputs
        self._name_authority = _name_authority.NameAuthority()
        # TODO(justinchuby): Trigger again if inputs or initializers are modified.
        self._set_input_and_initializer_value_names_into_name_authority()
        # Call self.extend not self._nodes.extend so the graph reference is added to the nodes
        self.extend(nodes)

    @property
    def inputs(self) -> MutableSequence[Value]:
        return self._inputs

    @property
    def outputs(self) -> MutableSequence[Value]:
        return self._outputs

    @property
    def initializers(self) -> _graph_containers.GraphInitializers:
        """The initializers of the graph as a ``MutableMapping[str, Value]``.

        The keys are the names of the initializers. The values are the :class:`Value` objects.

        This property additionally supports the ``add`` method, which takes a :class:`Value`
        and adds it to the initializers if it is not already present.

        .. note::
            When setting an initializer with ``graph.initializers[key] = value``,
            if the value does not have a name, it will be assigned ``key`` as its name.

        """
        return self._initializers

    def register_initializer(self, value: Value) -> None:
        """Register an initializer to the graph.

        This is a convenience method to register an initializer to the graph with
        checks.

        Args:
            value: The :class:`Value` to register as an initializer of the graph.
                It must have its ``.const_value`` set.

        Raises:
            ValueError: If a value of the same name that is not this value
                is already registered.
            ValueError: If the value does not have a name.
            ValueError: If the initializer is produced by a node.
            ValueError: If the value does not have its ``.const_value`` set.
        """
        if not value.name:
            raise ValueError(f"Initializer must have a name: {value!r}")
        if value.name in self._initializers:
            if self._initializers[value.name] is not value:
                raise ValueError(
                    f"Initializer '{value.name}' is already registered, but"
                    " it is not the same object: existing={self._initializers[value.name]!r},"
                    f" new={value!r}"
                )
        if value.const_value is None:
            raise ValueError(
                f"Value '{value!r}' must have its const_value set to be an initializer."
            )
        self._initializers.add(value)

    @property
    def doc_string(self) -> str | None:
        return self._doc_string

    @doc_string.setter
    def doc_string(self, value: str | None) -> None:
        self._doc_string = value

    @property
    def opset_imports(self) -> dict[str, int]:
        return self._opset_imports

    @typing.overload
    def __getitem__(self, index: int) -> Node: ...
    @typing.overload
    def __getitem__(self, index: slice) -> Sequence[Node]: ...

    def __getitem__(self, index):
        return self._nodes[index]

    def __len__(self) -> int:
        return len(self._nodes)

    def __iter__(self) -> Iterator[Node]:
        return iter(self._nodes)

    def __reversed__(self) -> Iterator[Node]:
        return reversed(self._nodes)

    def _set_input_and_initializer_value_names_into_name_authority(self):
        for value in self.inputs:
            self._name_authority.register_or_name_value(value)
        for value in self.initializers.values():
            self._name_authority.register_or_name_value(value)

    def _set_node_graph_to_self_and_assign_names(self, node: Node) -> Node:
        """Set the graph reference for the node and assign names to it and its outputs if they don't have one."""
        if node.graph is not None and node.graph is not self:
            raise ValueError(
                f"The node '{node!r}' belongs to another graph. Please remove it first with Graph.remove()."
            )
        # Give the node and its output values names if they don't not have one
        self._name_authority.register_or_name_node(node)
        for value in node._outputs:  # pylint: disable=protected-access
            self._name_authority.register_or_name_value(value)
        node.graph = self
        return node

    def node(self, index_or_name: int | str, /) -> Node:
        """Get a node by index or name.

        This is an O(n) operation. Getting nodes on the ends of the graph (0 or -1) is O(1).

        .. note::
            If you need repeated random access, consider turning it into a list with ``list(graph)`` .
            Or a dictionary for repeated access by name: ``{node.name for node in graph}`` .

        When a name is provided and if there are multiple nodes with the same name,
        the first node with the name is returned.

        Args:
            index_or_name: The index or name of the node.

        Returns:
            The node if found.

        Raises:
            IndexError: If the index is out of range.
            ValueError: If the node with the given name is not found.
        """
        # NOTE: This is a method specific to Graph, not required by the protocol unless proven
        if isinstance(index_or_name, int):
            return self[index_or_name]
        for node in self:
            if node.name == index_or_name:
                return node
        raise ValueError(f"Node with name '{index_or_name}' not found.")

    def num_nodes(self) -> int:
        """Get the number of nodes in the graph in O(1) time.

        Note that this method returns the number of nodes this graph directly contains.
        It does not count nodes in subgraphs.

        This is an alias for ``len(graph)``. Use this if you prefer a more descriptive
        name for readability.
        """
        # NOTE: This is a method specific to Graph, not required by the protocol unless proven
        return len(self)

    # Mutation methods
    def append(self, node: Node, /) -> None:
        """Append a node to the graph in O(1) time.

        Unique names will be assigned to the node and its values if any name is ``None``.

        Args:
            node: The node to append.

        Raises:
            ValueError: If the node belongs to another graph.
        """
        self._set_node_graph_to_self_and_assign_names(node)
        self._nodes.append(node)

    def extend(self, nodes: Iterable[Node], /) -> None:
        """Extend the graph with the given nodes in O(#new_nodes) time.

        Unique names will be assigned to the node and its values if any name is ``None``.

        Args:
            nodes: The nodes to extend the graph with.

        Raises:
            ValueError: If any node belongs to another graph.
        """
        nodes = [self._set_node_graph_to_self_and_assign_names(node) for node in nodes]
        self._nodes.extend(nodes)

    def remove(self, nodes: Node | Iterable[Node], /, safe: bool = False) -> None:
        """Remove nodes from the graph in O(#num of nodes to remove) time.

        If any errors are raise, to ensure the graph is not left in an inconsistent state,
        the graph is not modified.

        Args:
            nodes: The node to remove.
            safe: If True, performs the following actions before removal:

                1. It checks to make sure there are no users of the node that are not
                to be removed before removing it.
                2. It checks the node does not contribute to any graph outputs.
                3. It removes references to all inputs so it is no longer a user of other nodes.

        Raises:
            ValueError: If any node to remove does not belong to this graph.
            ValueError: (When ``safe=True``) If the node does not belong to this graph or if there are users of the node.
            ValueError: (When ``safe=True``) If the node is still being used by other nodes not to be removed.
        """
        if not isinstance(nodes, Iterable):
            nodes_set: AbstractSet[Node] = {nodes}
        else:
            nodes_set = frozenset(nodes)
        graph_outputs = frozenset(self.outputs)
        for node in nodes_set:
            if node.graph is not self:
                raise ValueError(f"The node '{node!r}' does not belong to this graph.")
            if safe:
                # Check 1, 2
                _check_node_safe_to_remove(node, nodes_set, graph_outputs)
        for node in nodes_set:
            if safe:
                # 3. Detach from all inputs so that it is no longer a user of other nodes
                for i in range(len(node.inputs)):
                    node.replace_input_with(i, None)
            # Set attributes to remove the node from this graph
            node.graph = None
            self._nodes.remove(node)

    def insert_after(self, node: Node, new_nodes: Iterable[Node] | Node, /) -> None:
        """Insert new nodes after the given node in O(#new_nodes) time.

        Unique names will be assigned to the node and its values if any name is ``None``.

        Args:
            node: The node to insert after.
            new_nodes: The new nodes to insert.

        Raises:
            ValueError: If any node belongs to another graph.
        """
        if isinstance(new_nodes, Node):
            new_nodes = (new_nodes,)
        new_nodes = [self._set_node_graph_to_self_and_assign_names(node) for node in new_nodes]
        self._nodes.insert_after(node, new_nodes)

    def insert_before(self, node: Node, new_nodes: Iterable[Node] | Node, /) -> None:
        """Insert new nodes before the given node in O(#new_nodes) time.

        Unique names will be assigned to the node and its values if any name is ``None``.

        Args:
            node: The node to insert before.
            new_nodes: The new nodes to insert.

        Raises:
            ValueError: If any node belongs to another graph.
        """
        if isinstance(new_nodes, Node):
            new_nodes = (new_nodes,)
        new_nodes = [self._set_node_graph_to_self_and_assign_names(node) for node in new_nodes]
        self._nodes.insert_before(node, new_nodes)

    def sort(self) -> None:
        """Perform a topological sort of this graph and all subgraphs in O(#nodes + #values) time.

        This sort is stable. It preserves the original order as much as possible.

        Reference: https://github.com/madelson/MedallionTopologicalSort#stable-sort

        Raises:
            ValueError: If the graph contains a cycle, making topological sorting impossible.
        """
        # Obtain all nodes from the graph and its subgraphs for sorting
        nodes = list(onnx_ir.traversal.RecursiveGraphIterator(self))
        # Store the sorted nodes of each subgraph
        sorted_nodes_by_graph: dict[Graph, list[Node]] = {
            graph: [] for graph in {node.graph for node in nodes if node.graph is not None}
        }
        # TODO(justinchuby): Explain why we need to store direct predecessors and children and why
        # we only need to store the direct ones

        # The depth of a node is defined as the number of direct children it has
        node_depth: dict[Node, int] = dict.fromkeys(nodes, 0)
        # Direct predecessors of a node
        node_predecessors: dict[Node, list[Node]] = {node: [] for node in nodes}
        # Store the negative index of the nodes because heapq is a min heap and we
        # want to pop the node with largest index value first, effectively turning
        # it to a max heap
        neg_node_index: dict[Node, int] = {node: -i for i, node in enumerate(nodes)}

        def add_predecessor(child: Node, predecessor: Node | None) -> None:
            """Add a predecessor of a node, and increment the depth of the predecessor."""
            if predecessor is None:
                return
            node_predecessors[child].append(predecessor)
            node_depth[predecessor] += 1

        # 1. Build the direct predecessors of each node and the depth of each node
        # for sorting topologically using Kahn's algorithm.
        # Note that when a node contains graph attributes (aka. has subgraphs),
        # we consider all nodes in the subgraphs *predecessors* of this node. This
        # way we ensure the implicit dependencies of the subgraphs are captured
        # as predecessors of the node.
        for node in nodes:
            # All producers of input values are considered as direct predecessors.
            for input_value in node.inputs:
                if input_value is None:
                    continue
                predecessor_node = input_value.producer()
                add_predecessor(node, predecessor_node)
            # All nodes in attribute graphs are considered as direct predecessors.
            for attr in node.attributes.values():
                if not isinstance(attr, Attr):
                    continue
                # A nice thing about this algorithm is that we only need to record
                # direct predecessors. This continues to be true even with subgraphs.
                # When a node in a subgraph (a) contains its own subgraphs (b), the
                # node in subgraphs (b) are guranteed to appear before the node
                # in (a).
                if attr.type == _enums.AttributeType.GRAPH:
                    for predecessor_node in attr.value:
                        add_predecessor(node, predecessor_node)
                elif attr.type == _enums.AttributeType.GRAPHS:
                    for attribute_graph in attr.value:
                        for predecessor_node in attribute_graph:
                            add_predecessor(node, predecessor_node)

        # 2. Priority Queue: Track nodes with zero direct children in a priority queue,
        # using NEGATIVE original index for ordering.
        # This ensures nodes appearing LATER in the original order are processed EARLIER.
        # We get REVERSED topological order of each subgraph.
        priority_queue: list[tuple[int, Node]] = [
            (neg_node_index[node], node) for node in nodes if node_depth[node] == 0
        ]
        heapq.heapify(priority_queue)

        # 3. Topological Sort:
        num_of_sorted_nodes = 0
        while priority_queue:
            # Pop the node with the most negative index and add it to the sorted nodes by subgraph.
            _, current_node = heapq.heappop(priority_queue)
            assert current_node.graph is not None
            sorted_nodes_by_graph[current_node.graph].append(current_node)
            num_of_sorted_nodes += 1
            # Decrement the depth of its predecessors. If any predecessor node has zero direct children, push it into the queue.
            for predecessor_node in node_predecessors[current_node]:
                node_depth[predecessor_node] -= 1
                if node_depth[predecessor_node] == 0:
                    heapq.heappush(
                        priority_queue, (neg_node_index[predecessor_node], predecessor_node)
                    )

        # 4. Cycle Check: Ensure all nodes are processed. If not, raise a ValueError indicating a cycle.
        if num_of_sorted_nodes != len(nodes):
            raise ValueError("Graph contains a cycle, topological sort is not possible.")

        # 5. Reverse: Reverse the sorted nodes of each subgraph to get the topological order.
        for graph, sorted_nodes in sorted_nodes_by_graph.items():
            # The graph container ensures all the nodes are unique so we can safely extend
            graph.extend(reversed(sorted_nodes))

    # End of mutation methods

    @property
    def meta(self) -> _metadata.MetadataStore:
        """The metadata store for intermediate analysis.

        Write to the :attr:`metadata_props` if you would like the metadata to be serialized
        to the ONNX proto.
        """
        if self._metadata is None:
            self._metadata = _metadata.MetadataStore()
        return self._metadata

    @property
    def metadata_props(self) -> dict[str, str]:
        if self._metadata_props is None:
            self._metadata_props = {}
        return self._metadata_props

    def __str__(self) -> str:
        return _graph_str(self)

    def __repr__(self) -> str:
        return _graph_repr(self)


def _graph_str(graph: Graph | GraphView) -> str:
    """Return a string representation of the graph."""
    # TODO(justinchuby): Show docstrings and metadata
    inputs_text = "\n" + ",\n".join(str(x) for x in graph.inputs)
    outputs_text = "\n" + ",\n".join(str(x) for x in graph.outputs)
    initializers_text = ",\n".join(str(x) for x in graph.initializers.values())
    if initializers_text:
        initializers_text = (
            "\ninitializers=(\n" + textwrap.indent(initializers_text, " " * 4) + "\n),"
        )
    signature = f"""\
graph(
    name={graph.name or "anonymous_graph:" + str(id(graph))},
    inputs=({textwrap.indent(inputs_text, " " * 8)}
    ),
    outputs=({textwrap.indent(outputs_text, " " * 8)}
    ),{textwrap.indent(initializers_text, " " * 4)}
)"""
    node_count = len(graph)
    number_width = len(str(node_count))
    node_lines = []
    for i, node in enumerate(graph):
        node_name = node.name if node.name else f":anonymous_node:{id(node)}"
        node_text = f"# {node_name}\n{node}"
        indented_node_text = textwrap.indent(node_text, " " * (number_width + 4))
        # Remove the leading spaces
        indented_node_text = indented_node_text.strip()
        node_lines.append(f"{i:>{number_width}} |  {indented_node_text}")
    returns = ", ".join(str(x) for x in graph.outputs)
    body = (
        "{\n"
        + textwrap.indent("\n".join(node_lines), " " * 4)
        + textwrap.indent(f"\nreturn {returns}", " " * 4)
        + "\n}"
    )

    return f"{signature} {body}"


def _graph_repr(graph: Graph | GraphView) -> str:
    """Return an repr string of the graph."""
    inputs_text = "\n" + ",\n".join(str(x) for x in graph.inputs)
    outputs_text = "\n" + ",\n".join(str(x) for x in graph.outputs)
    initializers_text = ",\n".join(str(x) for x in graph.initializers.values())
    if initializers_text:
        initializers_text = (
            "\ninitializers=(\n" + textwrap.indent(initializers_text, " " * 4) + "\n),"
        )
    return f"""\
{graph.__class__.__name__}(
    name={graph.name or "anonymous_graph:" + str(id(graph))!r},
    inputs=({textwrap.indent(inputs_text, " " * 8)}
    ),
    outputs=({textwrap.indent(outputs_text, " " * 8)}
    ),{textwrap.indent(initializers_text, " " * 4)}
    len()={len(graph)}
)"""


class GraphView(Sequence[Node], _display.PrettyPrintable):
    """A read-only view on a graph.

    The GraphView is useful for analysis of a subgraph. It can be initialized
    with a subset of nodes from a :class:`Graph`. Creating GraphView does not
    change the ownership of the nodes, and so it is possible to create multiple
    GraphViews that contain the same nodes. If the underlying nodes / connections
    are mutated, the mutation will be reflected in all views as well.

    The graph view can be serialized to ONNX::

            graph_proto = ir.serde.serialize_graph(graph_view)

    It can also be used to create a model::

            model = ir.Model(graph_view, ir_version=8)
            model_proto = ir.serde.serialize_model(model)

    The model created with a GraphView will have a fixed topology, and its graph
    will remain read-only as a GraphView. No copying will be done during the
    initialization process.

    Attributes:
        name: The name of the graph.
        inputs: The input values of the graph.
        outputs: The output values of the graph.
        initializers: The initializers in the graph.
        doc_string: Documentation string.
        opset_imports: Opsets imported by the graph.
        metadata_props: Metadata that will be serialized to the ONNX file.
        meta: Metadata store for graph transform passes.
    """

    __slots__ = (
        "_metadata",
        "_metadata_props",
        "doc_string",
        "initializers",
        "inputs",
        "name",
        "nodes",
        "opset_imports",
        "outputs",
    )

    def __init__(
        self,
        inputs: Sequence[Value],
        outputs: Sequence[Value],
        *,
        nodes: Iterable[Node],
        initializers: Sequence[Value] = (),
        doc_string: str | None = None,
        opset_imports: dict[str, int] | None = None,
        name: str | None = None,
        metadata_props: dict[str, str] | None = None,
    ):
        self.name = name
        self.inputs = tuple(inputs)
        self.outputs = tuple(outputs)
        self.initializers = {initializer.name: initializer for initializer in initializers}
        self.doc_string = doc_string
        self.opset_imports = opset_imports or {}
        self._metadata: _metadata.MetadataStore | None = None
        self._metadata_props: dict[str, str] | None = metadata_props
        self._nodes: tuple[Node, ...] = tuple(nodes)

    @typing.overload
    def __getitem__(self, index: int) -> Node: ...
    @typing.overload
    def __getitem__(self, index: slice) -> Sequence[Node]: ...

    def __getitem__(self, index):
        return self._nodes[index]

    def __len__(self) -> int:
        return len(self._nodes)

    def __iter__(self) -> Iterator[Node]:
        return iter(self._nodes)

    def __reversed__(self) -> Iterator[Node]:
        return reversed(self._nodes)

    @property
    def meta(self) -> _metadata.MetadataStore:
        """The metadata store for intermediate analysis.

        Write to the :attr:`metadata_props` if you would like the metadata to be serialized
        to the ONNX proto.
        """
        if self._metadata is None:
            self._metadata = _metadata.MetadataStore()
        return self._metadata

    @property
    def metadata_props(self) -> dict[str, str]:
        if self._metadata_props is None:
            self._metadata_props = {}
        return self._metadata_props

    def __str__(self) -> str:
        return _graph_str(self)

    def __repr__(self) -> str:
        return _graph_repr(self)


class Model(_protocols.ModelProtocol, _display.PrettyPrintable):
    __slots__ = (
        "_functions",
        "_metadata",
        "_metadata_props",
        "doc_string",
        "domain",
        "graph",
        "ir_version",
        "model_version",
        "producer_name",
        "producer_version",
    )
    """IR Model.

    A model is a container for a graph and metadata.

    Attributes:
        graph: The graph of the model.
        ir_version: The version of the IR.
        producer_name: The name of the producer.
        producer_version: The version of the producer.
        domain: The domain of the model.
        model_version: The version of the model.
        doc_string: Documentation string.
        functions: The functions defined in the model.
        metadata_props: Metadata.
    """

    def __init__(
        self,
        graph: Graph,
        *,
        ir_version: int,
        producer_name: str | None = None,
        producer_version: str | None = None,
        domain: str | None = None,
        model_version: int | None = None,
        doc_string: str | None = None,
        functions: Sequence[Function] = (),
        metadata_props: dict[str, str] | None = None,
    ) -> None:
        self.graph: Graph = graph
        self.ir_version = ir_version
        self.producer_name = producer_name
        self.producer_version = producer_version
        self.domain = domain
        self.model_version = model_version
        self.doc_string = doc_string
        self._functions = {func.identifier(): func for func in functions}
        self._metadata: _metadata.MetadataStore | None = None
        self._metadata_props: dict[str, str] | None = metadata_props

    @property
    def functions(self) -> dict[_protocols.OperatorIdentifier, Function]:
        return self._functions

    @property
    def opset_imports(self) -> dict[str, int]:
        return self.graph.opset_imports

    @property
    def meta(self) -> _metadata.MetadataStore:
        """The metadata store for intermediate analysis.

        Write to the :attr:`metadata_props` if you would like the metadata to be serialized
        to the ONNX proto.
        """
        if self._metadata is None:
            self._metadata = _metadata.MetadataStore()
        return self._metadata

    @property
    def metadata_props(self) -> dict[str, str]:
        if self._metadata_props is None:
            self._metadata_props = {}
        return self._metadata_props

    def __str__(self) -> str:
        # TODO(justinchuby): Show docstrings and metadata
        signature = f"""\
<
    ir_version={self.ir_version!r},
    opset_imports={self.opset_imports!r},
    producer_name={self.producer_name!r},
    producer_version={self.producer_version!r},
    domain={self.domain!r},
    model_version={self.model_version!r},
>"""
        graph_text = str(self.graph)
        functions_text = "\n\n".join(str(func) for func in self.functions.values())
        return f"{signature}\n{graph_text}" + f"\n\n{functions_text}"

    def __repr__(self) -> str:
        return f"""\
Model(
    ir_version={self.ir_version!r},
    opset_imports={self.opset_imports!r},
    producer_name={self.producer_name!r},
    producer_version={self.producer_version!r},
    domain={self.domain!r},
    model_version={self.model_version!r},
    functions={self.functions!r},
    graph={textwrap.indent(repr(self.graph), " " * 4).strip()}
)"""

    def graphs(self) -> Iterable[Graph]:
        """Get all graphs and subgraphs in the model.

        This is a convenience method to traverse the model. Consider using
        `onnx_ir.traversal.RecursiveGraphIterator` for more advanced
        traversals on nodes.
        """
        # NOTE(justinchuby): Given
        # (1) how useful the method is
        # (2) I couldn't find an appropriate name for it in `traversal.py`
        # (3) Users familiar with onnxruntime optimization tools expect this method
        # I created this method as a core method instead of an iterator in
        # `traversal.py`.
        seen_graphs: set[Graph] = set()
        for node in onnx_ir.traversal.RecursiveGraphIterator(self.graph):
            if node.graph is not None and node.graph not in seen_graphs:
                seen_graphs.add(node.graph)
                yield node.graph


class Function(_protocols.FunctionProtocol, Sequence[Node], _display.PrettyPrintable):
    """IR functions.

    Like a graph, a function can have nodes that are not topologically sorted. It is
    the responsibility of the user to maintain a topological order of the nodes.

    Note that there is not a ``node`` attribute in the Function. The Function can be
    seen as a Sequence of nodes and should be used as such. For example, to obtain
    all nodes as a list, call ``list(function)``.

    Attributes:
        name: The function name.
        domain: The domain this function is defined in.
        overload: The overload name when the function is overloaded.
        inputs: The input values of the function.
        attributes: The attributes this function defines.
        outputs: The output values of the function.
        opset_imports: Opsets imported by the function.
        doc_string: Documentation string.
        meta: Metadata store for graph transform passes.
        metadata_props: Metadata that will be serialized to the ONNX file.
    """

    __slots__ = (
        "_attributes",
        "_domain",
        "_graph",
        "_name",
        "_overload",
    )

    def __init__(
        self,
        domain: str,
        name: str,
        overload: str = "",
        *,
        # Ensure the inputs and outputs of the function belong to a graph
        # and not from an outer scope
        graph: Graph,
        attributes: Iterable[Attr] | Mapping[str, Attr],
    ) -> None:
        self._domain = domain
        self._name = name
        self._overload = overload
        self._graph = graph
        if isinstance(attributes, Mapping):
            attributes = tuple(attributes.values())
        self._attributes = _graph_containers.Attributes(attributes)

    def identifier(self) -> _protocols.OperatorIdentifier:
        return self.domain, self.name, self.overload

    @property
    def name(self) -> str:
        return self._name

    @name.setter
    def name(self, value: str) -> None:
        self._name = value

    @property
    def domain(self) -> str:
        return self._domain

    @domain.setter
    def domain(self, value: str) -> None:
        self._domain = _normalize_domain(value)

    @property
    def overload(self) -> str:
        return self._overload

    @overload.setter
    def overload(self, value: str) -> None:
        self._overload = value

    @property
    def inputs(self) -> MutableSequence[Value]:
        return self._graph.inputs

    @property
    def outputs(self) -> MutableSequence[Value]:
        return self._graph.outputs

    @property
    def attributes(self) -> _graph_containers.Attributes:
        return self._attributes

    @typing.overload
    def __getitem__(self, index: int) -> Node: ...
    @typing.overload
    def __getitem__(self, index: slice) -> Sequence[Node]: ...

    def __getitem__(self, index):
        return self._graph.__getitem__(index)

    def __len__(self) -> int:
        return self._graph.__len__()

    def __iter__(self) -> Iterator[Node]:
        return self._graph.__iter__()

    def __reversed__(self) -> Iterator[Node]:
        return self._graph.__reversed__()

    @property
    def doc_string(self) -> str | None:
        return self._graph.doc_string

    @doc_string.setter
    def doc_string(self, value: str | None) -> None:
        self._graph.doc_string = value

    @property
    def opset_imports(self) -> dict[str, int]:
        return self._graph.opset_imports

    @property
    def meta(self) -> _metadata.MetadataStore:
        """The metadata store for intermediate analysis.

        Write to the :attr:`metadata_props` if you would like the metadata to be serialized
        to the ONNX proto.
        """
        return self._graph.meta

    @property
    def metadata_props(self) -> dict[str, str]:
        return self._graph.metadata_props

    # Mutation methods
    def append(self, node: Node, /) -> None:
        """Append a node to the function in O(1) time."""
        self._graph.append(node)

    def extend(self, nodes: Iterable[Node], /) -> None:
        """Extend the function with the given nodes in O(#new_nodes) time."""
        self._graph.extend(nodes)

    def remove(self, nodes: Node | Iterable[Node], /, safe: bool = False) -> None:
        """Remove nodes from the graph in O(#num of nodes) time.

        If any errors are raise, to ensure the graph is not left in an inconsistent state,
        the graph is not modified.

        Args:
            nodes: The node to remove.
            safe: If True, performs the following actions before removal:

                1. It checks to make sure there are no users of the node that are not
                to be removed before removing it.
                2. It checks the node does not contribute to any graph outputs.
                3. It removes references to all inputs so it is no longer a user of other nodes.

        Raises:
            ValueError: If any node to remove does not belong to this graph.
            ValueError: (When ``safe=True``) If the node does not belong to this graph or if there are users of the node.
            ValueError: (When ``safe=True``) If the node is still being used by other nodes not to be removed.
        """
        self._graph.remove(nodes, safe=safe)

    def insert_after(self, node: Node, new_nodes: Iterable[Node] | Node, /) -> None:
        """Insert new nodes after the given node in O(#new_nodes) time."""
        self._graph.insert_after(node, new_nodes)

    def insert_before(self, node: Node, new_nodes: Iterable[Node] | Node, /) -> None:
        """Insert new nodes before the given node in O(#new_nodes) time."""
        self._graph.insert_before(node, new_nodes)

    def sort(self) -> None:
        """Perform a topological sort of this graph and all subgraphs in O(#nodes + #values) time."""
        self._graph.sort()

    # End of mutation methods

    def __str__(self) -> str:
        full_name = f"{self.domain}::{self.name}" + f":{self.overload}" * (self.overload != "")
        inputs_text = ",\n".join(str(x) for x in self.inputs)
        outputs_text = ",\n".join(str(x) for x in self.outputs)
        attributes_text = ",\n".join(
            f"{attr.name}: {attr.type}" + f" = {attr.value}" * (attr.value is not None)
            for attr in self.attributes.values()
        )
        if attributes_text:
            attributes_text = (
                "\nattributes={\n" + textwrap.indent(attributes_text, " " * 4) + "\n}"
            )
        signature = f"""\
<
    opset_imports={self.opset_imports!r},
>
def {full_name}(
    inputs=(
{textwrap.indent(inputs_text, " " * 8)}
    ),{textwrap.indent(attributes_text, " " * 4)}
    outputs=(
{textwrap.indent(outputs_text, " " * 8)}
    ),
)"""
        node_count = len(self)
        number_width = len(str(node_count))
        node_lines = []
        for i, node in enumerate(self):
            node_name = node.name if node.name else f":anonymous_node:{id(node)}"
            node_text = f"# {node_name}\n{node}"
            indented_node_text = textwrap.indent(node_text, " " * (number_width + 4))
            # Remove the leading spaces
            indented_node_text = indented_node_text.strip()
            node_lines.append(f"{i:>{number_width}} |  {indented_node_text}")
        returns = ", ".join(str(x) for x in self.outputs)
        body = (
            "{\n"
            + textwrap.indent("\n".join(node_lines), " " * 4)
            + textwrap.indent(f"\nreturn {returns}", " " * 4)
            + "\n}"
        )

        return f"{signature} {body}"

    def __repr__(self) -> str:
        return f"{self.__class__.__name__}({self.domain!r}, {self.name!r}, {self.overload!r}, inputs={self.inputs!r}, attributes={self.attributes!r}), outputs={self.outputs!r})"


class Attr(
    _protocols.AttributeProtocol,
    _protocols.ReferenceAttributeProtocol,
    _display.PrettyPrintable,
):
    """Base class for ONNX attributes or references."""

    __slots__ = ("_name", "_ref_attr_name", "_type", "_value", "doc_string")

    def __init__(
        self,
        name: str,
        type: _enums.AttributeType,
        value: Any,
        ref_attr_name: str | None = None,
        *,
        doc_string: str | None = None,
    ) -> None:
        self._name = name
        self._type = type
        self._value = value
        self._ref_attr_name = ref_attr_name
        self.doc_string = doc_string

    @property
    def name(self) -> str:
        return self._name

    @name.setter
    def name(self, value: str) -> None:
        self._name = value

    @property
    def type(self) -> _enums.AttributeType:
        return self._type

    @property
    def value(self) -> Any:
        return self._value

    @property
    def ref_attr_name(self) -> str | None:
        return self._ref_attr_name

    def is_ref(self) -> bool:
        """Check if this attribute is a reference attribute."""
        return self.ref_attr_name is not None

    def __eq__(self, other: object) -> bool:
        if not isinstance(other, _protocols.AttributeProtocol):
            return False

        if self.name != other.name:
            return False
        if self.type != other.type:
            return False
        if self.value != other.value:
            return False
        if self.doc_string != other.doc_string:
            return False
        return True

    def __str__(self) -> str:
        if self.is_ref():
            return f"@{self.ref_attr_name}"
        if self.type == _enums.AttributeType.GRAPH:
            return textwrap.indent("\n" + str(self.value), " " * 4)
        return str(self.value)

    def __repr__(self) -> str:
        if self.is_ref():
            return f"{self.__class__.__name__}({self.name!r}, {self.type!r}, ref_attr_name={self.ref_attr_name!r})"
        return f"{self.__class__.__name__}({self.name!r}, {self.type!r}, {self.value!r})"

    # Well typed getters
    def as_float(self) -> float:
        """Get the attribute value as a float."""
        if self.type != _enums.AttributeType.FLOAT:
            raise TypeError(
                f"Attribute '{self.name}' is not of type FLOAT. Actual type: {self.type}"
            )
        # Do not use isinstance check because it may prevent np.float32 etc. from being used
        return float(self.value)

    def as_int(self) -> int:
        """Get the attribute value as an int."""
        if self.type != _enums.AttributeType.INT:
            raise TypeError(
                f"Attribute '{self.name}' is not of type INT. Actual type: {self.type}"
            )
        # Do not use isinstance check because it may prevent np.int32 etc. from being used
        return int(self.value)

    def as_string(self) -> str:
        """Get the attribute value as a string."""
        if self.type != _enums.AttributeType.STRING:
            raise TypeError(
                f"Attribute '{self.name}' is not of type STRING. Actual type: {self.type}"
            )
        if not isinstance(self.value, str):
            raise TypeError(f"Value of attribute '{self!r}' is not a string.")
        return self.value

    def as_tensor(self) -> _protocols.TensorProtocol:
        """Get the attribute value as a tensor."""
        if self.type != _enums.AttributeType.TENSOR:
            raise TypeError(
                f"Attribute '{self.name}' is not of type TENSOR. Actual type: {self.type}"
            )
        if not isinstance(self.value, _protocols.TensorProtocol):
            raise TypeError(f"Value of attribute '{self!r}' is not a tensor.")
        return self.value

    def as_graph(self) -> Graph:
        """Get the attribute value as a graph."""
        if self.type != _enums.AttributeType.GRAPH:
            raise TypeError(
                f"Attribute '{self.name}' is not of type GRAPH. Actual type: {self.type}"
            )
        if not isinstance(self.value, Graph):
            raise TypeError(f"Value of attribute '{self!r}' is not a graph.")
        return self.value

    def as_floats(self) -> Sequence[float]:
        """Get the attribute value as a sequence of floats."""
        if self.type != _enums.AttributeType.FLOATS:
            raise TypeError(
                f"Attribute '{self.name}' is not of type FLOATS. Actual type: {self.type}"
            )
        if not isinstance(self.value, Sequence):
            raise TypeError(f"Value of attribute '{self!r}' is not a Sequence.")
        # Do not use isinstance check on elements because it may prevent np.int32 etc. from being used
        # Create a copy of the list to prevent mutation
        return [float(v) for v in self.value]

    def as_ints(self) -> Sequence[int]:
        """Get the attribute value as a sequence of ints."""
        if self.type != _enums.AttributeType.INTS:
            raise TypeError(
                f"Attribute '{self.name}' is not of type INTS. Actual type: {self.type}"
            )
        if not isinstance(self.value, Sequence):
            raise TypeError(f"Value of attribute '{self!r}' is not a Sequence.")
        # Do not use isinstance check on elements because it may prevent np.int32 etc. from being used
        # Create a copy of the list to prevent mutation
        return list(self.value)

    def as_strings(self) -> Sequence[str]:
        """Get the attribute value as a sequence of strings."""
        if self.type != _enums.AttributeType.STRINGS:
            raise TypeError(
                f"Attribute '{self.name}' is not of type STRINGS. Actual type: {self.type}"
            )
        if not isinstance(self.value, Sequence):
            raise TypeError(f"Value of attribute '{self!r}' is not a Sequence.")
        if onnx_ir.DEBUG:
            if not all(isinstance(x, str) for x in self.value):
                raise TypeError(f"Value of attribute '{self!r}' is not a Sequence of strings.")
        # Create a copy of the list to prevent mutation
        return list(self.value)

    def as_tensors(self) -> Sequence[_protocols.TensorProtocol]:
        """Get the attribute value as a sequence of tensors."""
        if self.type != _enums.AttributeType.TENSORS:
            raise TypeError(
                f"Attribute '{self.name}' is not of type TENSORS. Actual type: {self.type}"
            )
        if not isinstance(self.value, Sequence):
            raise TypeError(f"Value of attribute '{self!r}' is not a Sequence.")
        if onnx_ir.DEBUG:
            if not all(isinstance(x, _protocols.TensorProtocol) for x in self.value):
                raise TypeError(f"Value of attribute '{self!r}' is not a Sequence of tensors.")
        # Create a copy of the list to prevent mutation
        return list(self.value)

    def as_graphs(self) -> Sequence[Graph]:
        """Get the attribute value as a sequence of graphs."""
        if self.type != _enums.AttributeType.GRAPHS:
            raise TypeError(
                f"Attribute '{self.name}' is not of type GRAPHS. Actual type: {self.type}"
            )
        if not isinstance(self.value, Sequence):
            raise TypeError(f"Value of attribute '{self!r}' is not a Sequence.")
        if onnx_ir.DEBUG:
            if not all(isinstance(x, Graph) for x in self.value):
                raise TypeError(f"Value of attribute '{self!r}' is not a Sequence of graphs.")
        # Create a copy of the list to prevent mutation
        return list(self.value)


# NOTE: The following functions are just for convenience


def RefAttr(
    name: str,
    ref_attr_name: str,
    type: _enums.AttributeType,
    doc_string: str | None = None,
) -> Attr:
    """Create a reference attribute.

    Args:
        name: The name of the attribute.
        type: The type of the attribute.
        ref_attr_name: The name of the referenced attribute.
        doc_string: Documentation string.

    Returns:
        A reference attribute.
    """
    # NOTE: The function name is capitalized to maintain API backward compatibility.
    return Attr(name, type, None, ref_attr_name=ref_attr_name, doc_string=doc_string)


def AttrFloat32(name: str, value: float, doc_string: str | None = None) -> Attr:
    """Create a float attribute."""
    # NOTE: The function name is capitalized to maintain API backward compatibility.
    return Attr(
        name,
        _enums.AttributeType.FLOAT,
        value,
        doc_string=doc_string,
    )


def AttrInt64(name: str, value: int, doc_string: str | None = None) -> Attr:
    """Create an int attribute."""
    # NOTE: The function name is capitalized to maintain API backward compatibility.
    return Attr(
        name,
        _enums.AttributeType.INT,
        value,
        doc_string=doc_string,
    )


def AttrString(name: str, value: str, doc_string: str | None = None) -> Attr:
    """Create a str attribute."""
    # NOTE: The function name is capitalized to maintain API backward compatibility.
    return Attr(
        name,
        _enums.AttributeType.STRING,
        value,
        doc_string=doc_string,
    )


def AttrTensor(
    name: str, value: _protocols.TensorProtocol, doc_string: str | None = None
) -> Attr:
    """Create a tensor attribute."""
    # NOTE: The function name is capitalized to maintain API backward compatibility.
    return Attr(
        name,
        _enums.AttributeType.TENSOR,
        value,
        doc_string=doc_string,
    )


def AttrGraph(name: str, value: Graph, doc_string: str | None = None) -> Attr:
    """Create a graph attribute."""
    # NOTE: The function name is capitalized to maintain API backward compatibility.
    return Attr(
        name,
        _enums.AttributeType.GRAPH,
        value,
        doc_string=doc_string,
    )


def AttrFloat32s(name: str, value: Sequence[float], doc_string: str | None = None) -> Attr:
    """Create a float sequence attribute."""
    # NOTE: The function name is capitalized to maintain API backward compatibility.
    return Attr(
        name,
        _enums.AttributeType.FLOATS,
        value,
        doc_string=doc_string,
    )


def AttrInt64s(name: str, value: Sequence[int], doc_string: str | None = None) -> Attr:
    """Create an int sequence attribute."""
    # NOTE: The function name is capitalized to maintain API backward compatibility.
    return Attr(
        name,
        _enums.AttributeType.INTS,
        value,
        doc_string=doc_string,
    )


def AttrStrings(name: str, value: Sequence[str], doc_string: str | None = None) -> Attr:
    """Create a string sequence attribute."""
    # NOTE: The function name is capitalized to maintain API backward compatibility.
    return Attr(
        name,
        _enums.AttributeType.STRINGS,
        value,
        doc_string=doc_string,
    )


def AttrTensors(
    name: str, value: Sequence[_protocols.TensorProtocol], doc_string: str | None = None
) -> Attr:
    """Create a tensor sequence attribute."""
    # NOTE: The function name is capitalized to maintain API backward compatibility.
    return Attr(
        name,
        _enums.AttributeType.TENSORS,
        value,
        doc_string=doc_string,
    )


def AttrGraphs(name: str, value: Sequence[Graph], doc_string: str | None = None) -> Attr:
    """Create a graph sequence attribute."""
    # NOTE: The function name is capitalized to maintain API backward compatibility.
    return Attr(
        name,
        _enums.AttributeType.GRAPHS,
        value,
        doc_string=doc_string,
    )


# NOTE: SparseTensor should be a sparse tensor proto
def AttrSparseTensor(
    name: str, value: _protocols.SparseTensorProtocol, doc_string: str | None = None
) -> Attr:
    """Create a sparse tensor attribute."""
    # NOTE: The function name is capitalized to maintain API backward compatibility.
    return Attr(
        name,
        _enums.AttributeType.SPARSE_TENSOR,
        value,
        doc_string=doc_string,
    )


def AttrSparseTensors(
    name: str, value: Sequence[_protocols.SparseTensorProtocol], doc_string: str | None = None
) -> Attr:
    """Create a sparse tensor sequence attribute."""
    # NOTE: The function name is capitalized to maintain API backward compatibility.
    return Attr(
        name,
        _enums.AttributeType.SPARSE_TENSORS,
        value,
        doc_string=doc_string,
    )


@dataclasses.dataclass
class TypeAndShape:
    """Type and shape.

    Useful for constructing a type proto.
    """

    type: _protocols.TypeProtocol | None
    shape: Shape | None


def AttrTypeProto(name: str, value: TypeAndShape, doc_string: str | None = None) -> Attr:
    """Create a type attribute."""
    # NOTE: The function name is capitalized to maintain API backward compatibility.
    return Attr(
        name,
        _enums.AttributeType.TYPE_PROTO,
        value,
        doc_string=doc_string,
    )


def AttrTypeProtos(
    name: str, value: Sequence[TypeAndShape], doc_string: str | None = None
) -> Attr:
    """Create a type sequence attribute."""
    # NOTE: The function name is capitalized to maintain API backward compatibility.
    return Attr(
        name,
        _enums.AttributeType.TYPE_PROTOS,
        value,
        doc_string=doc_string,
    )<|MERGE_RESOLUTION|>--- conflicted
+++ resolved
@@ -1651,25 +1651,7 @@
         self._graph.insert_after(self, nodes)
 
     @property
-<<<<<<< HEAD
-    def attributes(self) -> OrderedDict[str, Attr]:
-=======
-    def outputs(self) -> Sequence[Value]:
-        """The output values of the node.
-
-        The outputs are immutable. To change the outputs, create a new node and
-        replace the inputs of the using nodes of this node's outputs by calling
-        :meth:`replace_input_with` on the using nodes of this node's outputs.
-        """
-        return self._outputs
-
-    @outputs.setter
-    def outputs(self, _: Sequence[Value]) -> None:
-        raise AttributeError("outputs is immutable. Please create a new node instead.")
-
-    @property
     def attributes(self) -> _graph_containers.Attributes:
->>>>>>> 60f86923
         """The attributes of the node."""
         return self._attributes
 
